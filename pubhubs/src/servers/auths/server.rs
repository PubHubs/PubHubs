//! Authentication server core code
use std::collections::HashMap;
use std::ops::{Deref, DerefMut};
use std::rc::Rc;

use actix_web::web;
use digest::Digest as _;

use crate::servers::{
    self, constellation, yivi, AppBase, AppCreatorBase, Constellation, Handle, Server as _,
};
use crate::{
    api::{self, EndpointDetails as _, ResultExt as _},
    attr,
    common::{elgamal, secret::DigestibleSecret as _},
    handle, map,
    misc::{crypto, jwt},
    phcrypto,
};

/// Authentication server type
pub type Server = servers::ServerImpl<Details>;

/// [`servers::Details`] used to define [`Server`].
pub struct Details;
impl servers::Details for Details {
    const NAME: servers::Name = servers::Name::AuthenticationServer;

    type AppT = App;
    type AppCreatorT = AppCreator;
    type ExtraRunningState = ExtraRunningState;
    type ObjectStoreT = servers::object_store::UseNone;

    fn create_running_state(
        server: &Server,
        constellation: &Constellation,
    ) -> anyhow::Result<Self::ExtraRunningState> {
        let phc_ss = server.enc_key.shared_secret(&constellation.phc_enc_key);

        Ok(ExtraRunningState {
            attr_signing_key: phcrypto::attr_signing_key(&phc_ss),
            phc_ss,
        })
    }
}

#[derive(Clone, Debug)]
pub struct ExtraRunningState {
    /// Shared secret with pubhubs central
    #[expect(dead_code)]
    phc_ss: elgamal::SharedSecret,

    /// Key used to sign [`Attr`]s, shared with pubhubs central.
    ///
    /// [`Attr`]: attr::Attr
    attr_signing_key: jwt::HS256,
}

/// Authentication server per-thread [`App`] that handles incoming requests.
pub struct App {
    base: AppBase<Server>,
    attribute_types: map::Map<attr::Type>,
    yivi: Option<YiviCtx>,
    auth_state_secret: crypto::SealingKey,
    auth_window: core::time::Duration,
    attr_key_secret: Vec<u8>,
}

impl Deref for App {
    type Target = AppBase<Server>;

    fn deref(&self) -> &Self::Target {
        &self.base
    }
}

/// Details on the Yivi server trusted by this authentication server.
#[derive(Debug, Clone)]
pub struct YiviCtx {
    requestor_url: url::Url,
    requestor_creds: yivi::Credentials<yivi::SigningKey>,
    server_creds: yivi::Credentials<yivi::VerifyingKey>,
}

/// # Helper functions
impl App {
    fn get_yivi(&self) -> Result<&YiviCtx, api::ErrorCode> {
        self.yivi.as_ref().ok_or_else(|| {
            log::debug!("yivi requested, but not configured");
            api::ErrorCode::BadRequest
        })
    }

    /// Get [`attr::Type`] by [`handle::Handle`], returning [`None`]
    /// when it cannot be found.
    fn attr_type_from_handle<'s>(
        &'s self,
        attr_type_handle: &handle::Handle,
    ) -> Option<&'s attr::Type> {
        self.attribute_types.get(attr_type_handle)
    }
}

/// Plaintext content of [`api::auths::AuthState`].
#[derive(serde::Serialize, serde::Deserialize, Clone, Debug)]
struct AuthState {
    source: attr::Source,
    attr_types: Vec<handle::Handle>,

    /// When this request expires
    exp: api::NumericDate,
}

impl AuthState {
    fn seal(&self, key: &crypto::SealingKey) -> api::Result<api::auths::AuthState> {
        Ok(api::auths::AuthState::new(
            crypto::seal(&self, key, b"")
                .map_err(|err| {
                    log::warn!("failed to seal AuthState: {err}");
                    api::ErrorCode::InternalError
                })?
                .into(),
        ))
    }

    fn unseal(sealed: &api::auths::AuthState, key: &crypto::SealingKey) -> Option<AuthState> {
        let Ok(state) = crypto::unseal(&*sealed.inner, key, b"") else {
            log::debug!("failed to unseal AuthState");
            return None;
        };

        Some(state)
    }
}

/// # Implementaton of endpoints
impl App {
    async fn handle_auth_start(
        app: Rc<Self>,
        req: web::Json<api::auths::AuthStartReq>,
    ) -> api::Result<api::auths::AuthStartResp> {
        let state = AuthState {
            source: req.source,
            attr_types: req.attr_types.clone(),
            exp: api::NumericDate::now() + app.auth_window,
        };

        match req.source {
            attr::Source::Yivi => Self::handle_auth_start_yivi(app, state).await,
        }
    }

    async fn handle_auth_start_yivi(
        app: Rc<Self>,
        state: AuthState,
    ) -> api::Result<api::auths::AuthStartResp> {
        let yivi = app.get_yivi()?;

        // Create ConDisCon for our attributes
        let mut cdc: servers::yivi::AttributeConDisCon = Default::default(); // empty

        for attr_ty_handle in state.attr_types.iter() {
            let Some(attr_ty) = app.attr_type_from_handle(attr_ty_handle) else {
                return Ok(api::auths::AuthStartResp::UnknownAttrType(
                    attr_ty_handle.clone(),
                ));
            };

            let dc: Vec<Vec<servers::yivi::AttributeRequest>> = attr_ty
                .yivi_attr_type_ids()
                .map(|attr_type_id| {
                    vec![servers::yivi::AttributeRequest {
                        ty: attr_type_id.clone(),
                    }]
                })
                .collect();

            if dc.is_empty() {
                log::debug!(
                    "{}: got yivi authentication start request for {attr_ty}, but yivi is not supported for this attribute type",
                    Server::NAME
                );
                return Ok(api::auths::AuthStartResp::SourceNotAvailableFor(
                    attr_ty_handle.clone(),
                ));
            }

            cdc.push(dc);
        }

        let disclosure_request: jwt::JWT = servers::yivi::ExtendedSessionRequest::disclosure(cdc)
            .sign(&yivi.requestor_creds)
            .into_ec(|err| {
                log::error!(
                    "{}: failed to create signed disclosure request: {err}",
                    Server::NAME
                );

                api::ErrorCode::InternalError
            })?;

        Ok(api::auths::AuthStartResp::Success {
            task: api::auths::AuthTask::Yivi {
                disclosure_request,
                yivi_requestor_url: yivi.requestor_url.clone(),
            },
            state: state.seal(&app.auth_state_secret)?,
        })
    }

    async fn handle_auth_complete(
        app: Rc<Self>,
        req: web::Json<api::auths::AuthCompleteReq>,
    ) -> api::Result<api::auths::AuthCompleteResp> {
        app.running_state_or_please_retry()?;

        let req: api::auths::AuthCompleteReq = req.into_inner();

        let Some(state) = AuthState::unseal(&req.state, &app.auth_state_secret) else {
            return Ok(api::auths::AuthCompleteResp::PleaseRestartAuth);
        };

        if state.exp < api::NumericDate::now() {
            return Ok(api::auths::AuthCompleteResp::PleaseRestartAuth);
        }

        match state.source {
            attr::Source::Yivi => {
                Self::handle_auth_complete_yivi(
                    app,
                    state,
                    match req.proof {
                        api::auths::AuthProof::Yivi { disclosure } => disclosure,
                        #[expect(unreachable_patterns)]
                        _ => return Err(api::ErrorCode::BadRequest),
                    },
                )
                .await
            }
        }
    }

    async fn handle_auth_complete_yivi(
        app: Rc<Self>,
        state: AuthState,
        disclosure: jwt::JWT,
    ) -> api::Result<api::auths::AuthCompleteResp> {
        let yivi = app.get_yivi()?;

        let ssr =
            yivi::SessionResult::open_signed(&disclosure, &yivi.server_creds).map_err(|err| {
                log::debug!("invalid yivi signed session result submitted: {err:#}",);
                api::ErrorCode::BadRequest
            })?;

        let mut attrs: HashMap<handle::Handle, api::Signed<attr::Attr>> =
            HashMap::with_capacity(state.attr_types.len());

        let running_state = app.running_state_or_internal_error()?;

        for (i, result) in ssr
            .validate_and_extract_raw_singles()
            .map_err(|err| {
                log::debug!("invalid session result submitted: {err}");
                api::ErrorCode::BadRequest
            })?
            .enumerate()
        {
            let (yati, raw_value): (&yivi::AttributeTypeIdentifier, &str) =
                result.map_err(|err| {
                    log::debug!(
                        "problem with attribute number {i} of submitted session result: {err}",
                    );
                    api::ErrorCode::BadRequest
                })?;

            let attr_type_handle: &handle::Handle = state.attr_types.get(i).ok_or_else(|| {
                log::debug!("extra attributes disclosed in submitted session result",);
                api::ErrorCode::BadRequest
            })?;

            let Some(attr_type) = app.attr_type_from_handle(attr_type_handle) else {
                log::warn!(
                    "Attribute type with handle {attr_type_handle} mentioned in authentication state can no longer be found."
                );
                return Ok(api::auths::AuthCompleteResp::PleaseRestartAuth);
            };

            if !attr_type
                .yivi_attr_type_ids()
                .any(|allowed_yati| allowed_yati == yati)
            {
                log::debug!(
                    "attribute number {i} of submitted session result has unexpected attribute type id {yati}"
                );
                return Err(api::ErrorCode::BadRequest);
            }

            // Disclosure for attribute is OK.

            let old_value = attrs.insert(
                attr_type_handle.clone(),
                // TODO: attr_signing_key is constellation-dependent;  provide a mechanism
                // for the client to detect constellation change
                api::Signed::<attr::Attr>::new(
                    &running_state.attr_signing_key,
                    &attr::Attr {
                        attr_type: attr_type.id,
                        value: raw_value.to_string(),
                        bannable: attr_type.bannable,
                        identifying: attr_type.identifying,
                    },
                    app.auth_window,
                )?,
            );

            if old_value.is_some() {
                log::error!("expected to have already erred on duplicate attribute types");
                return Err(api::ErrorCode::InternalError);
            }
        }

        Ok(api::auths::AuthCompleteResp::Success { attrs })
    }

    /// Implements [`api::auths::WelcomeEP`].
    fn cached_handle_welcome(app: &Self) -> api::Result<api::auths::WelcomeResp> {
        let attr_types: HashMap<handle::Handle, attr::Type> = app
            .attribute_types
            .values()
            .map(|attr_type| (attr_type.handles.preferred().clone(), attr_type.clone()))
            .collect();

        Ok(api::auths::WelcomeResp { attr_types })
    }

    /// Implements [`api::auths::AttrKeysEP`].
    async fn handle_attr_keys(
        app: Rc<Self>,
        reqs: web::Json<HashMap<handle::Handle, api::auths::AttrKeyReq>>,
    ) -> api::Result<api::auths::AttrKeysResp> {
        let running_state = &app.running_state_or_please_retry()?;

        let reqs = reqs.into_inner();

        let mut resp: HashMap<handle::Handle, api::auths::AttrKeyResp> =
            HashMap::with_capacity(reqs.len());

        let now = api::NumericDate::now();

        for (handle, req) in reqs.into_iter() {
            let attr: attr::Attr = match req
                .attr
                .open(&running_state.attr_signing_key, None) // TODO: constellation 
                {
                    Err(api::OpenError::OtherConstellation(..))
                            | Err(api::OpenError::InvalidSignature)
                            | Err(api::OpenError::Expired) => {
                        return Ok(api::auths::AttrKeysResp::RetryWithNewAttr(handle));
                            }
                    Err(api::OpenError::OtherwiseInvalid) => {
                        return Err(api::ErrorCode::BadRequest);
                    }
                    Err(api::OpenError::InternalError) => {
                        return Err(api::ErrorCode::InternalError);
                    }
                    Ok(attr) => attr
                };

            if !attr.identifying {
                log::debug!(
                    "attribute key denied for non-identifying attribute {value} of type {attr_type}",
                    value = attr.value,
                    attr_type = attr.attr_type
                );
                return Err(api::ErrorCode::BadRequest);
            }

            let timestamps: Vec<api::NumericDate> = if let Some(timestamp) = req.timestamp {
                if timestamp > now {
                    log::warn!(
                        "future attribute key requested for attribute {value} of type {attr_type}",
                        value = attr.value,
                        attr_type = attr.attr_type
                    );
                    return Err(api::ErrorCode::BadRequest);
                }

                vec![timestamp, now]
            } else {
                vec![now]
            };

            let mut attr_keys: Vec<Vec<u8>> =
                phcrypto::auths_attr_keys(attr, app.attr_key_secret.as_slice(), timestamps);

            let latest_key: Vec<u8> = attr_keys.pop().unwrap();
            let old_key: Option<Vec<u8>> = attr_keys.pop();

            assert!(attr_keys.is_empty());

            resp.insert(
                handle.clone(),
                api::auths::AttrKeyResp {
                    latest_key: (serde_bytes::ByteBuf::from(latest_key).into(), now),
                    old_key: old_key.map(|old_key| serde_bytes::ByteBuf::from(old_key).into()),
                },
            )
            .map_or(Ok(()), |_| {
                log::debug!("double handle in attribute keys request: {handle}");
                Err(api::ErrorCode::BadRequest)
            })?;
        }

        Ok(api::auths::AttrKeysResp::Success(resp))
    }
}

impl crate::servers::App<Server> for App {
    fn configure_actix_app(self: &Rc<Self>, sc: &mut web::ServiceConfig) {
        api::auths::WelcomeEP::caching_add_to(self, sc, App::cached_handle_welcome);

        api::auths::AuthStartEP::add_to(self, sc, App::handle_auth_start);
        api::auths::AuthCompleteEP::add_to(self, sc, App::handle_auth_complete);

        api::auths::AttrKeysEP::add_to(self, sc, App::handle_attr_keys);
    }

    fn check_constellation(&self, constellation: &Constellation) -> bool {
        // Dear maintainer: this destructuring is intentional, making sure that this `check_constellation` function
        // is updated when new fields are added to the constellation
        let Constellation {
            inner:
                constellation::Inner {
                    // These fields we must check:
                    auths_enc_key: enc_key,
                    auths_jwt_key: jwt_key,

                    // These fields we don't care about:
                    auths_url: _,
                    transcryptor_jwt_key: _,
                    transcryptor_enc_key: _,
                    transcryptor_url: _,
                    transcryptor_master_enc_key_part: _,
                    phc_jwt_key: _,
                    phc_enc_key: _,
                    phc_url: _,
                    master_enc_key: _,
<<<<<<< HEAD
                    global_client_url: _,
=======
                    ph_version: _, // (already checked)
>>>>>>> d9acfd3b
                },
            id: _,
            created_at: _,
        } = constellation;

        enc_key == self.enc_key.public_key() && **jwt_key == self.jwt_key.verifying_key()
    }
}

/// Moves accross threads to create [`App`]s.
#[derive(Clone)]
pub struct AppCreator {
    base: AppCreatorBase<Server>,
    attribute_types: map::Map<attr::Type>,
    yivi: Option<YiviCtx>,
    auth_state_secret: crypto::SealingKey,
    auth_window: core::time::Duration,
    attr_key_secret: Vec<u8>,
}

impl Deref for AppCreator {
    type Target = AppCreatorBase<Server>;

    #[inline]
    fn deref(&self) -> &Self::Target {
        &self.base
    }
}

impl DerefMut for AppCreator {
    #[inline]
    fn deref_mut(&mut self) -> &mut Self::Target {
        &mut self.base
    }
}

impl crate::servers::AppCreator<Server> for AppCreator {
    fn new(config: &servers::Config) -> anyhow::Result<Self> {
        let base = AppCreatorBase::<Server>::new(config)?;

        let xconf = &config.auths.as_ref().unwrap();

        let mut attribute_types: crate::map::Map<attr::Type> = Default::default();

        for attr_type in xconf.attribute_types.iter() {
            if let Some(handle_or_id) = attribute_types.insert_new(attr_type.clone()) {
                anyhow::bail!("two attribute types are known as {handle_or_id}");
            }
        }

        let yivi: Option<YiviCtx> = xconf.yivi.as_ref().map(|cfg| YiviCtx {
            requestor_url: cfg.requestor_url.as_ref().clone(),
            requestor_creds: cfg.requestor_creds.clone(),
            server_creds: cfg.server_creds(),
        });

        let auth_state_secret: crypto::SealingKey = base
            .enc_key
            .derive_sealing_key(sha2::Sha256::new(), "pubhubs-auths-auth-state");

        let auth_window = xconf.auth_window;

        let attr_key_secret = xconf
            .attr_key_secret
            .as_ref()
            .expect("attr_key_secret not generated")
            .to_vec();

        Ok(Self {
            base,
            attribute_types,
            yivi,
            auth_state_secret,
            auth_window,
            attr_key_secret,
        })
    }

    fn into_app(self, handle: &Handle<Server>) -> App {
        App {
            base: AppBase::new(self.base, handle),
            attribute_types: self.attribute_types,
            yivi: self.yivi,
            auth_state_secret: self.auth_state_secret,
            auth_window: self.auth_window,
            attr_key_secret: self.attr_key_secret,
        }
    }
}<|MERGE_RESOLUTION|>--- conflicted
+++ resolved
@@ -446,11 +446,8 @@
                     phc_enc_key: _,
                     phc_url: _,
                     master_enc_key: _,
-<<<<<<< HEAD
                     global_client_url: _,
-=======
                     ph_version: _, // (already checked)
->>>>>>> d9acfd3b
                 },
             id: _,
             created_at: _,
