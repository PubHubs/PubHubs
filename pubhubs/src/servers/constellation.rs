//! Details on the constellation of PubHubs servers

use std::ops::Deref;

use digest::Digest;

use crate::api;
use crate::elgamal;
use crate::id;
use crate::phcrypto;
use crate::servers;

/// Public details on the constellation of PubHubs servers (stored in the [`inner`] field)
/// paired with an derived [`id`].  [`Deref`]s to [`Inner`].
///
/// # Comparing constellations
///
/// [`Constellation`] does not implement [`PartialEq`], because there are two valid ways to compare
/// constellations `c1` and `c2`, namely `c1.id == c2.id` and `c1.inner == c2.inner`, and it should
/// be clear in the code which one is being used.
///
/// [`id`]: Constellation::id
/// [`inner`]: Constellation::inner
#[derive(Clone, Debug, serde::Serialize, serde::Deserialize)]
pub struct Constellation {
    /// Identifier for this constellation derived from [`Inner`] using a hash.
    pub id: id::Id,

    /// When this constellation was first created by pubhubs central.  When two parties
    /// have different constellations, the party with the oldest constellation should
    /// update.
    pub created_at: api::NumericDate,

    #[serde(flatten)]
    pub inner: Inner,
}

impl Deref for Constellation {
    type Target = Inner;

    fn deref(&self) -> &Inner {
        &self.inner
    }
}

#[derive(Clone, Debug, serde::Serialize, serde::Deserialize, PartialEq, Eq)]
pub struct Inner {
    pub transcryptor_url: url::Url,
    pub transcryptor_jwt_key: api::VerifyingKey,
    pub transcryptor_enc_key: elgamal::PublicKey,
    /// `x_T B` - so the transcryptor can check that the correct keypart was used
    pub transcryptor_master_enc_key_part: elgamal::PublicKey,

    pub phc_url: url::Url,
    pub phc_jwt_key: api::VerifyingKey,
    pub phc_enc_key: elgamal::PublicKey,

    pub auths_url: url::Url,
    pub auths_jwt_key: api::VerifyingKey,
    pub auths_enc_key: elgamal::PublicKey,

    /// `x_T x_PHC B`
    pub master_enc_key: elgamal::PublicKey,

<<<<<<< HEAD
    pub global_client_url: url::Url,
=======
    /// pubhubs version
    pub ph_version: Option<String>,
>>>>>>> d9acfd3b
}

impl Inner {
    /// Returns the url of the named server
    pub fn url(&self, name: servers::Name) -> &url::Url {
        match name {
            servers::Name::PubhubsCentral => &self.phc_url,
            servers::Name::Transcryptor => &self.transcryptor_url,
            servers::Name::AuthenticationServer => &self.auths_url,
        }
    }

    /// Returns a [`sha2::Sha256`] hash of this constellation - used to compute [`Constellation::id`].
    pub(crate) fn sha256(&self) -> sha2::Sha256 {
        let Inner {
            transcryptor_url,
            transcryptor_jwt_key,
            transcryptor_enc_key,
            transcryptor_master_enc_key_part,

            phc_url,
            phc_jwt_key,
            phc_enc_key,

            auths_url,
            auths_jwt_key,
            auths_enc_key,

            global_client_url,

            master_enc_key,
            ph_version,
        } = self;

        // NOTE: it would be easier to serialize self using, say, serde_json, and then hash that,
        // but it's not evident whether serializing the same constellation twice will give the same
        // string.

        sha2::Sha256::new()
            .chain_update(transcryptor_url.as_str())
            .chain_update(**transcryptor_jwt_key)
            .chain_update(transcryptor_enc_key)
            .chain_update(transcryptor_master_enc_key_part)
            .chain_update(phc_url.as_str())
            .chain_update(**phc_jwt_key)
            .chain_update(phc_enc_key)
            .chain_update(auths_url.as_str())
            .chain_update(**auths_jwt_key)
            .chain_update(auths_enc_key)
            .chain_update(master_enc_key)
<<<<<<< HEAD
            .chain_update(global_client_url.as_str())
=======
            .chain_update(ph_version.as_ref().map(String::as_str).unwrap_or("n/a"))
>>>>>>> d9acfd3b
    }

    pub fn derive_id(&self) -> id::Id {
        phcrypto::constellation_id(self)
    }
}<|MERGE_RESOLUTION|>--- conflicted
+++ resolved
@@ -62,12 +62,10 @@
     /// `x_T x_PHC B`
     pub master_enc_key: elgamal::PublicKey,
 
-<<<<<<< HEAD
     pub global_client_url: url::Url,
-=======
+
     /// pubhubs version
     pub ph_version: Option<String>,
->>>>>>> d9acfd3b
 }
 
 impl Inner {
@@ -118,11 +116,8 @@
             .chain_update(**auths_jwt_key)
             .chain_update(auths_enc_key)
             .chain_update(master_enc_key)
-<<<<<<< HEAD
             .chain_update(global_client_url.as_str())
-=======
             .chain_update(ph_version.as_ref().map(String::as_str).unwrap_or("n/a"))
->>>>>>> d9acfd3b
     }
 
     pub fn derive_id(&self) -> id::Id {
