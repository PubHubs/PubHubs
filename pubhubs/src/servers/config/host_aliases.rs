<<<<<<< HEAD
//! Using aliases for hosts
use std::net::{IpAddr, Ipv4Addr, Ipv6Addr, SocketAddr, ToSocketAddrs as _};
=======
use std::net::IpAddr;
>>>>>>> fbc1b2ad
use url::Url;

use crate::misc::net_ext;

use indexmap::{IndexMap, IndexSet};

/// A value that can be resolved to an [`IpAddr`].
#[derive(serde::Serialize, serde::Deserialize, Debug, Clone)]
#[serde(rename_all = "snake_case")]
pub enum HostAlias {
    /// Literally, this [`IpAddr`].
    Ip(IpAddr),

    /// The default source IP address when contacting the by [`UrlPwa`] specified host.
    ///
    /// The `scheme` must be either `tcp` or `udp`, and a `port` must be specified.
    /// The url cannot have a `username`, `password`, `path`, `query` or `fragment`.
    SourceIpFor(UrlPwa),
}

impl HostAlias {
    /// If [`HostAlias`] has been resolved to an [`IpAddr`], return that ip address.
    fn as_ip(&self) -> Option<&IpAddr> {
        match self {
            HostAlias::Ip(ip) => Some(ip),
            _ => None,
        }
    }
}

#[derive(serde::Serialize, serde::Deserialize, Debug, Clone, Default)]
#[serde(transparent)]
pub struct HostAliases {
    inner: IndexMap<String, HostAlias>,
}

/// A [`Url`] that perhaps has as host name one of the aliases defined in [`super::Config::host_aliases`].
#[derive(Debug, Clone)]
pub enum UrlPwa {
    /// The host name of the [`Url`] might contain an alias.
    PerhapsWithAlias(Url),

    /// Any alias has been replaced.
    WithoutAlias(Url),
}

impl HostAliases {
    /// Resolves all host aliases to [`IpAddr`]esses.
    pub fn resolve_all(&mut self) -> anyhow::Result<()> {
        Resolver::new(&mut self.inner).resolve_all()?;
        Ok(())
    }

    /// Resolves the given [`UrlPwa`] to one without any aliases.
    ///
    /// Requires that [`HostAliases::resolve_all`] has been called.
    pub fn dealias(&self, url_pwa: &mut UrlPwa) {
        let mut url: Url = match url_pwa {
            UrlPwa::WithoutAlias(_) => {
                return; // no alias there
            }
            UrlPwa::PerhapsWithAlias(url) => url.clone(),
        };

        'dealias: {
            if let Some(host) = url.host() {
                // get ip address from host
                let ip: IpAddr = match host {
                    url::Host::Ipv4(ip) => ip.into(),
                    url::Host::Ipv6(ip) => ip.into(),
                    url::Host::Domain(hostname) => {
                        if let Some(ha) = self.inner.get(hostname) {
                            *ha.as_ip().unwrap()
                        } else {
                            break 'dealias; // host not an alias
                        }
                    }
                };

                url.set_ip_host(ip)
                    .expect("unexpectedly could not set host of an url that had a host already");
            }
        }

        *url_pwa = UrlPwa::WithoutAlias(url);
    }
}

/// Helper struct for [`HostAliases::resolve_all`]
struct Resolver<'a> {
    aliases: &'a mut IndexMap<String, HostAlias>,

    /// The indices of [`Resolver::aliases`] that still have to be resolved,
    /// including the alias(es) currently under consideration.
    todo: std::collections::HashSet<usize>,

    /// The indices of [`Resolver::aliases`] that are currently being resolved.
    deps_stack: IndexSet<usize>,
}

impl<'a> Resolver<'a> {
    fn new(aliases: &'a mut IndexMap<String, HostAlias>) -> Self {
        let n = aliases.len();
        Self {
            aliases,
            todo: (0..n).collect(),
            deps_stack: Default::default(),
        }
    }

    fn resolve_all(mut self) -> anyhow::Result<()> {
        while !self.todo.is_empty() {
            let hai: usize = *self.todo.iter().next().unwrap();
            self.resolve_new_one(hai)?;
        }
        Ok(())
    }

    fn resolve_new_one(&mut self, hai: usize) -> anyhow::Result<()> {
        assert_eq!(self.deps_stack.len(), 0);

        self.deps_stack = indexmap::indexset![hai];

        while !self.deps_stack.is_empty() {
            self.deps_stack_step()?;
        }

        Ok(())
    }

    fn deps_stack_step(&mut self) -> anyhow::Result<()> {
        let latest_ha: usize = *self.deps_stack.last().unwrap();

        if let Err(depi) = self.try_resolve_ha(latest_ha)? {
            let already_a_dep: bool = !self.deps_stack.insert(depi);
            anyhow::ensure!(
                !already_a_dep,
                "cyclic dependency involving host alias {}",
                self.aliases.get_index_entry(depi).unwrap().key(),
            );
            return Ok(());
        }

        assert_eq!(self.deps_stack.pop().unwrap(), latest_ha);
        self.todo.remove(&latest_ha);

        Ok(())
    }

    /// Tries to resolve the named host alias.  If this host alias
    /// depends on another unresolved host alias, returns the index of that alias in `Ok(Err(...))`.
    fn try_resolve_ha(&mut self, hai: usize) -> anyhow::Result<Result<(), usize>> {
        let ha: &HostAlias = self.aliases.get_index(hai).unwrap().1;

        let ip: IpAddr = match ha {
            HostAlias::Ip(_) => return Ok(Ok(())), // already resolved
            HostAlias::SourceIpFor(url_pwa) => {
                let url_pwa = match self.try_dealias_url_pwa(url_pwa.clone()) {
                    Ok(url_pwa) => url_pwa,
                    Err(dep) => return Ok(Err(dep)),
                };
                net_ext::source_ip_for(url_pwa.as_ref())?
            }
        };

        let ha: &mut HostAlias = self.aliases.get_index_mut(hai).unwrap().1;
        *ha = HostAlias::Ip(ip);

        Ok(Ok(()))
    }

    fn try_dealias_url_pwa(&mut self, url: UrlPwa) -> Result<UrlPwa, usize> {
        let mut url: Url = match url {
            UrlPwa::WithoutAlias(url) => {
                return Ok(UrlPwa::WithoutAlias(url));
            }
            UrlPwa::PerhapsWithAlias(url) => url,
        };

        if let Some(host) = url.host() {
            let ip: IpAddr = match host {
                url::Host::Domain(hostname) => {
                    // If `hostname` is an alias, get its index and `HostAlias`.
                    let (idx, ha): (usize, &HostAlias) =
                        if let Some((idx, _, ha)) = self.aliases.get_full(hostname) {
                            (idx, ha)
                        } else {
                            return Ok(UrlPwa::WithoutAlias(url));
                        };

                    if self.todo.contains(&idx) {
                        // We could already detect a cyclic dependency here, but the return type
                        // would become less readable.
                        return Err(idx);
                    }

                    *ha.as_ip().unwrap()
                }
                url::Host::Ipv4(ip) => ip.into(),
                url::Host::Ipv6(ip) => ip.into(),
            };

            url.set_ip_host(ip)
                .expect("unexpectedly could not set host of an url that had a host already");
        }

        Ok(UrlPwa::WithoutAlias(url))
    }
}

impl UrlPwa {
    /// Returns underlying [`Url`] which may, or may not (anymore) contain an host alias.
    fn url_perhaps_with_alias(&self) -> &Url {
        match self {
            UrlPwa::PerhapsWithAlias(u) | UrlPwa::WithoutAlias(u) => u,
        }
    }
}

impl From<Url> for UrlPwa {
    fn from(url: Url) -> Self {
        UrlPwa::WithoutAlias(url)
    }
}

impl std::fmt::Display for UrlPwa {
    fn fmt(&self, f: &mut std::fmt::Formatter) -> std::fmt::Result {
        self.url_perhaps_with_alias().fmt(f)
    }
}

impl serde::Serialize for UrlPwa {
    fn serialize<S: serde::Serializer>(&self, s: S) -> Result<S::Ok, S::Error> {
        self.url_perhaps_with_alias().serialize(s)
    }
}

impl<'de> serde::Deserialize<'de> for UrlPwa {
    fn deserialize<D: serde::Deserializer<'de>>(d: D) -> Result<Self, D::Error> {
        Ok(UrlPwa::PerhapsWithAlias(Url::deserialize(d)?))
    }
}

impl AsRef<Url> for UrlPwa {
    fn as_ref(&self) -> &url::Url {
        if let UrlPwa::WithoutAlias(url) = self {
            return url;
        }
        panic!("internal error: url {self} is used but might still contain a host alias.  it should have been dealiased during configuration processing.");
    }
}

#[cfg(test)]
mod tests {
    use super::*;

    #[test]
    fn host_aliases() {
        let mut has: HostAliases = toml::from_str(
            r#"
        [localhost2]
        source_ip_for = "udp://localhost:1234"

        [localhost]
        ip = "127.0.0.1"

        [localhost3] 
        source_ip_for = "udp://localhost2:1234"

        [localhost4]
        source_ip_for = "udp://[::1]:3"

        "#,
        )
        .unwrap();

        has.resolve_all().unwrap();

        let mut url =
            UrlPwa::PerhapsWithAlias(Url::parse("https://localhost3:1234/dsa?asd#pwa").unwrap());

        has.dealias(&mut url);

        assert_eq!(
            url.as_ref().to_string(),
            "https://127.0.0.1:1234/dsa?asd#pwa"
        );

        let mut url =
            UrlPwa::PerhapsWithAlias(Url::parse("https://localhost4:1234/dsa?asd#pwa").unwrap());

        has.dealias(&mut url);

        assert_eq!(url.as_ref().to_string(), "https://[::1]:1234/dsa?asd#pwa");
    }
}<|MERGE_RESOLUTION|>--- conflicted
+++ resolved
@@ -1,9 +1,5 @@
-<<<<<<< HEAD
 //! Using aliases for hosts
-use std::net::{IpAddr, Ipv4Addr, Ipv6Addr, SocketAddr, ToSocketAddrs as _};
-=======
 use std::net::IpAddr;
->>>>>>> fbc1b2ad
 use url::Url;
 
 use crate::misc::net_ext;
