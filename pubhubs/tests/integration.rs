// integration test, testing all aspects of the rust code

use actix_web::web;
use pubhubs::{
    api::{self, ApiResultExt as _, BytesPayload, EndpointDetails as _, NoPayload},
    attr, client, elgamal, handle, hub,
    misc::{jwt, serde_ext::bytes_wrapper::B64UU},
    servers::{self, yivi},
};
use std::collections::HashMap;
use std::{sync::Arc, time::Duration};

const CONFIG_FILE_PATH: &'static str = "pubhubs.default.toml";

/// Integration test of the APIs provided by the different PubHubs core servers.
///  
///  - Does not test any client browser app
///  - Does not run against any actual hubs.  Instead a mock hub is used.
///  - Does not use any Yivi server.  Instead the result of the Yivi server is simulated.
///
#[tokio::test]
async fn main_integration_test() {
    env_logger::init();

    // Load configuration
    let mut config = servers::Config::load_from_path(std::path::Path::new(CONFIG_FILE_PATH))
        .unwrap()
        .unwrap();

    // Change randomly generated admin key to something we know
    let admin_sk = api::SigningKey::generate();
    let admin_pk = Some(admin_sk.verifying_key().into());

    macro_rules! set_admin_key {
        ($server:ident) => {
            config
                .$server
                .as_mut()
                .unwrap()
                .admin_key
                .clone_from(&admin_pk);
        };
    }

    servers::for_all_servers!(set_admin_key);

    // Generate temporary yivi requestor credentials.
    // (We're not contacting an actual Yivi server in this test.)
    config.auths.as_mut().unwrap().yivi = toml::from_str(
        r#"
        requestor_url = "http://192.0.2.0"  # will not be used - placeholder ip address from RFC5737
        server_name = "yivi-server"
        
        [requestor_creds]
        name = "ph_auths"
        key.hs256 = "c2VjcmV0""#, // = "secret"
    )
    .inspect_err(|err| log::error!("{}", err))
    .unwrap();

    let yivi_server_sk = yivi::SigningKey::RS256(Box::new(jwt::RS256Sk::random(512).unwrap()));

    config
        .auths
        .as_mut()
        .unwrap()
        .yivi
        .as_mut()
        .unwrap()
        .server_key = Some(yivi_server_sk.to_verifying_key());

    let (set, shutdown_sender) = servers::Set::new(&config).unwrap();

    tokio::join!(
        async {
            tokio::task::LocalSet::new()
                .run_until(main_integration_test_local(
                    config,
                    admin_sk,
                    yivi_server_sk,
                ))
                .await;
            drop(shutdown_sender); // causes the servers to stop
        },
        async {
            assert_eq!(set.wait().await, 0, "not all servers exited cleanly");
        }
    );
}

/// The part of [`main_integration_test`] that's run on one thread.
async fn main_integration_test_local(
    config: servers::Config,
    admin_sk: api::SigningKey,
    yivi_server_sk: yivi::SigningKey,
) {
    let client = client::Client::builder()
        .agent(client::Agent::IntegrationTest)
        .finish();

    let constellation: servers::Constellation = client
        .get_constellation(&config.phc_url.as_ref())
        .await
        .unwrap();

    // To test discovery, change transcryptor's and phc's encryption key
    let t_enc_key_sk = elgamal::PrivateKey::random();
    let phc_enc_key_sk = elgamal::PrivateKey::random();

    let resp = client
        .query_with_retry::<api::admin::UpdateConfigEP, _, _>(
            &constellation.transcryptor_url,
            &api::Signed::<api::admin::UpdateConfigReq>::new(
                &*admin_sk,
                &api::admin::UpdateConfigReq {
                    pointer: "/transcryptor/enc_key".to_owned(),
                    new_value: serde_json::to_value(&t_enc_key_sk).unwrap(),
                },
                Duration::from_secs(10),
            )
            .unwrap(),
        )
        .await
        .unwrap();

    assert!(matches!(resp, api::admin::UpdateConfigResp::Success));

    // wait for transcryptor's enc_key to be updated
    pubhubs::misc::task::retry(|| async {
        client
            .try_get_stable_constellation(&constellation.phc_url)
            .await
            .retryable()
            .map(Option::flatten) // Now Result<Option<Constellation>>
            .map(|constellation_maybe| {
                if let Some(ref constellation) = constellation_maybe {
                    if &constellation.transcryptor_enc_key != t_enc_key_sk.public_key() {
                        log::debug!(
                            "stable constellation has old transcryptor encryption key still"
                        );
                        return None;
                    }
                }

                constellation_maybe
            })
    })
    .await
    .unwrap()
    .unwrap();

    // update PHC's key
    let resp = client
        .query_with_retry::<api::admin::UpdateConfigEP, _, _>(
            &constellation.phc_url,
            &api::Signed::<api::admin::UpdateConfigReq>::new(
                &*admin_sk,
                &api::admin::UpdateConfigReq {
                    pointer: "/phc/enc_key".to_owned(),
                    new_value: serde_json::to_value(&phc_enc_key_sk).unwrap(),
                },
                Duration::from_secs(10),
            )
            .unwrap(),
        )
        .await
        .unwrap();

    assert!(matches!(resp, api::admin::UpdateConfigResp::Success));

    // wait for phc's enc_key to be updated
    pubhubs::misc::task::retry(|| async {
        client
            .try_get_stable_constellation(&constellation.phc_url)
            .await
            .retryable()
            .map(Option::flatten) // Now Result<Option<Constellation>>
            .map(|constellation_maybe| {
                if let Some(ref constellation) = constellation_maybe {
                    if &constellation.phc_enc_key != phc_enc_key_sk.public_key() {
                        log::debug!("stable constellation has old phc encryption key still");
                        return None;
                    }
                }

                constellation_maybe
            })
    })
    .await
    .unwrap()
    .unwrap();

    let constellation: servers::Constellation = client
        .get_constellation(&config.phc_url.as_ref())
        .await
        .unwrap();

    // Run mock test hub
    let testhub = config
        .phc
        .as_ref()
        .unwrap()
        .hubs
        .iter()
        .find(|h: &&hub::BasicInfo| &*h.handles[0] == "testhub")
        .expect("could not find 'testhub' hub");

    let mock_hub = MockHub::new(testhub.clone(), constellation.clone());

    let mut js = tokio::task::JoinSet::new();
    js.spawn(mock_hub.actix_server); // the actix server does not run itself

    // get a ticket for testhub
    let api::phc::hub::TicketResp::Success(ticket) = client
        .query_with_retry::<api::phc::hub::TicketEP, _, _>(
            config.phc_url.as_ref(),
            &api::Signed::<api::phc::hub::TicketReq>::new(
                &*mock_hub.context.sk,
                &api::phc::hub::TicketReq {
                    handle: "testhub".parse().unwrap(),
                },
                Duration::from_secs(10),
            )
            .unwrap(),
        )
        .await
        .unwrap()
    else {
        panic!()
    };

    // check that the ticket is valid
    ticket
        .clone()
        .open(&*constellation.phc_jwt_key, None)
        .unwrap();

    // request hub encryption key
    let _hek = client
        .get_hub_enc_key(client::for_hubs::HubContext {
            ticket: &ticket,
            signing_key: &mock_hub.context.sk,
            constellation: &constellation,
            timeout: Duration::from_secs(10),
        })
        .await
        .unwrap();

<<<<<<< HEAD
    // request authentication as end-user
    let api::auths::AuthStartResp::Success {
        task: auth_task,
        state: auth_state,
    } = client
        .query_with_retry::<api::auths::AuthStartEP, _, _>(
            &constellation.auths_url,
            &api::auths::AuthStartReq {
                source: attr::Source::Yivi,
                attr_types: vec!["email".parse().unwrap(), "phone".parse().unwrap()],
                wait_for_card: false,
            },
        )
        .await
        .unwrap()
    else {
        panic!()
    };

    let jwt: jwt::JWT = match auth_task {
        api::auths::AuthTask::Yivi {
            disclosure_request,
            yivi_requestor_url,
        } => {
            assert_eq!(
                yivi_requestor_url.to_string(),
                "http://192.0.2.0/".to_string()
            );
            disclosure_request
        } // _ => panic!("expected Yivi task"),
    };

    // at this point the end-user should disclosure their attributes to the specified yivi server;
    // we'll mock the response of the yivi server instead
    let jwt_claims: jwt::Claims = jwt.open(&jwt::HS256("secret".into())).unwrap();

    let claims: DisclosureRequestClaims = jwt_claims
        .check_iss(jwt::expecting::exactly("ph_auths"))
        .unwrap()
        .check_sub(jwt::expecting::exactly("verification_request"))
        .unwrap()
        .into_custom()
        .unwrap();

    let discl_resp = claims.sprequest.mock_disclosure_response(
        |ati: &yivi::AttributeTypeIdentifier| -> String {
            match ati.as_str() {
                "irma-demo.sidn-pbdf.email.email" => "user@example.com".to_string(),
                "irma-demo.sidn-pbdf.mobilenumber.mobilenumber" => "0612345678".to_string(),
                _ => {
                    panic!("unexpected yivi attribute type {}", ati.as_str());
                }
            }
        },
    );

    let yivi_server_creds = yivi::Credentials {
        name: "yivi-server".to_string(),
        key: yivi_server_sk,
    };

    let result_jwt = discl_resp
        .sign(&yivi_server_creds, Duration::from_secs(60))
        .unwrap();

    // Now send the disclosure response to the authentication server to get some credentials
    let api::auths::AuthCompleteResp::Success { attrs, .. } = client
        .query_with_retry::<api::auths::AuthCompleteEP, _, _>(
            &constellation.auths_url,
            &api::auths::AuthCompleteReq {
                state: auth_state,
                proof: api::auths::AuthProof::Yivi {
                    disclosure: result_jwt,
                },
            },
        )
        .await
        .unwrap()
    else {
        panic!()
    };
=======
    let attrs = request_attributes(
        &client,
        &constellation,
        &yivi_server_sk,
        "user@example.com",
        "0612345678",
    )
    .await;
>>>>>>> 2b593346

    let email = attrs.get(&"email".parse().unwrap()).unwrap();
    let phone = attrs.get(&"phone".parse().unwrap()).unwrap();

    let attrs = request_attributes(
        &client,
        &constellation,
        &yivi_server_sk,
        "user2@example.com",
        "0623456789",
    )
    .await;

    let email2 = attrs.get(&"email".parse().unwrap()).unwrap();
    let _phone2 = attrs.get(&"phone".parse().unwrap()).unwrap();

    // Retrieve attribute key for email
    let Ok(api::auths::AttrKeysResp::Success(attr_keys)) = client
        .query_with_retry::<api::auths::AttrKeysEP, _, _>(
            &constellation.auths_url,
            HashMap::<handle::Handle, api::auths::AttrKeyReq>::from([(
                "em".parse().unwrap(),
                api::auths::AttrKeyReq {
                    attr: email.clone(),
                    timestamp: None,
                },
            )]),
        )
        .await
    else {
        panic!()
    };

    let api::auths::AttrKeyResp {
        latest_key: (email_key, email_key_ts),
        old_key: None,
    } = attr_keys.get(&"em".parse().unwrap()).unwrap()
    else {
        panic!()
    };

    // Retrieve attribute key for email, again
    let Ok(api::auths::AttrKeysResp::Success(attr_keys)) = client
        .query_with_retry::<api::auths::AttrKeysEP, _, _>(
            &constellation.auths_url,
            HashMap::<handle::Handle, api::auths::AttrKeyReq>::from([(
                "em".parse().unwrap(),
                api::auths::AttrKeyReq {
                    attr: email.clone(),
                    timestamp: Some(*email_key_ts),
                },
            )]),
        )
        .await
    else {
        panic!()
    };

    let api::auths::AttrKeyResp {
        old_key: Some(email_old_key),
        ..
    } = attr_keys.get(&"em".parse().unwrap()).unwrap()
    else {
        panic!()
    };

    assert_eq!(email_old_key, email_key);

    // Use the attributes to register an account;  which cannot be done with just the email
    // address..
    assert!(matches!(
        client
            .query_with_retry::<api::phc::user::EnterEP, _, _>(
                &constellation.phc_url,
                &api::phc::user::EnterReq {
                    identifying_attr: email.clone(),
                    mode: api::phc::user::EnterMode::Register,
                    add_attrs: vec![],
                    release_waiting_for_card: None,
                },
            )
            .await
            .unwrap(),
        api::phc::user::EnterResp::NoBannableAttribute
    ));

    // Registering in the following way does succeed.
    // Let's also make several calls to register or login at once.
    {
        let mut tjs = tokio::task::JoinSet::new();

        let phc_url = constellation.phc_url.clone();
        let req = api::phc::user::EnterReq {
            identifying_attr: email.clone(),
            mode: api::phc::user::EnterMode::LoginOrRegister,
            add_attrs: vec![phone.clone()],
            release_waiting_for_card: None,
        };

        for _ in 1..=10 {
            let enter_resp_fut = client
                .query_with_retry::<api::phc::user::EnterEP, _, _>(phc_url.clone(), req.clone());

            tjs.spawn_local(async move {
                let enter_resp = enter_resp_fut.await.unwrap();

                if let api::phc::user::EnterResp::Entered { new_account, .. } = enter_resp {
                    new_account
                } else {
                    panic!("expected registration/login to succeed");
                }
            });
        }

        let new_accounts: Vec<bool> = tjs.join_all().await;

        assert_eq!(
            new_accounts
                .into_iter()
                .filter(|new_account| *new_account)
                .count(),
            1,
            "expected exactly one registration to result in a new account"
        );
    }

    // Registering a second time fails
    assert!(matches!(
        client
            .query_with_retry::<api::phc::user::EnterEP, _, _>(
                &constellation.phc_url,
                &api::phc::user::EnterReq {
                    identifying_attr: email.clone(),
                    mode: api::phc::user::EnterMode::Register,
                    add_attrs: vec![phone.clone()],
                    release_waiting_for_card: None,
                },
            )
            .await
            .unwrap(),
        api::phc::user::EnterResp::AttributeAlreadyTaken(..)
    ));

    // Registering a second time with the same phone number, but a different email address works
    assert!(matches!(
        client
            .query_with_retry::<api::phc::user::EnterEP, _, _>(
                &constellation.phc_url,
                &api::phc::user::EnterReq {
                    identifying_attr: email2.clone(),
                    mode: api::phc::user::EnterMode::Register,
                    add_attrs: vec![phone.clone()],
                },
            )
            .await,
        Ok(api::phc::user::EnterResp::Entered {
            new_account: true,
            auth_token_package: Ok(..),
            ..
        })
    ));

    // Logging in using just the email address works..
    let enter_resp = client
        .query_with_retry::<api::phc::user::EnterEP, _, _>(
            &constellation.phc_url,
            &api::phc::user::EnterReq {
                identifying_attr: email.clone(),
                mode: api::phc::user::EnterMode::Login,
                add_attrs: vec![],
                release_waiting_for_card: None,
            },
        )
        .await
        .unwrap();

    let api::phc::user::EnterResp::Entered {
        new_account: false,
        auth_token_package: Ok(..),
        ..
    } = enter_resp
    else {
        panic!();
    };

    // Logging in using email address and phone works, and the phone attribute is already there
    let enter_resp = client
        .query_with_retry::<api::phc::user::EnterEP, _, _>(
            &constellation.phc_url,
            &api::phc::user::EnterReq {
                identifying_attr: email.clone(),
                mode: api::phc::user::EnterMode::Login,
                add_attrs: vec![phone.clone()],
                release_waiting_for_card: None,
            },
        )
        .await
        .unwrap();

    let api::phc::user::EnterResp::Entered {
        new_account: false,
        auth_token_package: Ok(api::phc::user::AuthTokenPackage { auth_token, .. }),
        attr_status,
    } = enter_resp
    else {
        panic!();
    };

    for (attr, status) in attr_status {
        assert!(
            status == api::phc::user::AttrAddStatus::AlreadyThere,
            "{} is not already there, but got status {status:?}",
            attr.value
        );
    }

    // store object
    let api::phc::user::StoreObjectResp::Stored { hash } = client
        .query::<api::phc::user::NewObjectEP>(
            &constellation.phc_url,
            &BytesPayload(bytes::Bytes::from_static(b"object contents!")),
        )
        .path_param("handle", "objhandle")
        .auth_header(auth_token.clone())
        .with_retry()
        .await
        .unwrap()
    else {
        panic!()
    };

    // creating same object fails
    assert!(matches!(
        client
            .query::<api::phc::user::NewObjectEP>(
                &constellation.phc_url,
                &BytesPayload(bytes::Bytes::from_static(b"object contents! 2")),
            )
            .path_param("handle", "objhandle")
            .auth_header(auth_token.clone())
            .with_retry()
            .await
            .unwrap(),
        api::phc::user::StoreObjectResp::MissingHash
    ));

    // overriding the object should work
    let api::phc::user::StoreObjectResp::Stored { hash: new_hash } = client
        .query::<api::phc::user::OverwriteObjectEP>(
            &constellation.phc_url,
            BytesPayload(bytes::Bytes::from_static(b"object contents! 2")),
        )
        .path_param("handle", "objhandle")
        .path_param("overwrite_hash", hash.to_string())
        .auth_header(auth_token.clone())
        .with_retry()
        .await
        .unwrap()
    else {
        panic!()
    };

    // retrieve user state
    let api::phc::user::StateResp::State(user_state) = client
        .query::<api::phc::user::StateEP>(&constellation.phc_url, NoPayload)
        .auth_header(auth_token.clone())
        .with_retry()
        .await
        .unwrap()
    else {
        panic!()
    };

    let api::phc::user::UserObjectDetails {
        hash: obj_hash,
        hmac: obj_hmac,
        size: obj_size,
    } = user_state
        .stored_objects
        .get(&"objhandle".parse().unwrap())
        .unwrap();

    assert_eq!(*obj_hash, new_hash);
    assert_eq!(*obj_size, "object contents! 2".len() as u32);

    // retrieve object
    let api::Payload::Octets(bytes) = client
        .query::<api::phc::user::GetObjectEP>(&constellation.phc_url, NoPayload)
        .path_param("hash", new_hash.to_string())
        .path_param("hmac", obj_hmac.to_string())
        .with_retry()
        .await
    else {
        panic!()
    };

    assert_eq!(bytes.as_ref(), b"object contents! 2");

    // Ok, let's try to log into a hub.
    //
    // Step 1a: obtain Ppp
    let api::phc::user::PppResp::Success(ppp) = client
        .query::<api::phc::user::PppEP>(&constellation.phc_url, NoPayload)
        .auth_header(auth_token.clone())
        .with_retry()
        .await
        .unwrap()
    else {
        panic!();
    };

    // Step 1b: obtain hub nonce and state from hub
    let api::hub::EnterStartResp {
        state: hub_state,
        nonce: hub_nonce,
    } = client
        .query::<api::hub::EnterStartEP>(&mock_hub.context.info.url, NoPayload)
        .with_retry()
        .await
        .unwrap();

    // Step 2: obtain Ehpp from transcryptor
    let api::tr::EhppResp::Success(ehpp) = client
        .query::<api::tr::EhppEP>(
            &constellation.transcryptor_url,
            &api::tr::EhppReq {
                hub_nonce,
                hub: mock_hub.context.info.id,
                ppp,
            },
        )
        .with_retry()
        .await
        .unwrap()
    else {
        panic!()
    };

    // Step 3: obtain Hhpp from PHC
    let api::phc::user::HhppResp::Success(hhpp) = client
        .query::<api::phc::user::HhppEP>(&constellation.phc_url, &api::phc::user::HhppReq { ehpp })
        .auth_header(auth_token.clone())
        .with_retry()
        .await
        .unwrap()
    else {
        panic!()
    };

    // Step 4: submit Hhpp to hub
    let api::hub::EnterCompleteResp::Entered {
        access_token: first_access_token,
        ..
    } = client
        .query::<api::hub::EnterCompleteEP>(
            &mock_hub.context.info.url,
            api::hub::EnterCompleteReq {
                state: hub_state,
                hhpp,
            },
        )
        .with_retry()
        .await
        .unwrap()
    else {
        panic!()
    };

    // Ok, let's do the whole process again!
    //
    // Step 1a: obtain Ppp
    let api::phc::user::PppResp::Success(ppp) = client
        .query::<api::phc::user::PppEP>(&constellation.phc_url, NoPayload)
        .auth_header(auth_token.clone())
        .with_retry()
        .await
        .unwrap()
    else {
        panic!();
    };
    // Step 1b: obtain hub nonce and state from hub
    let api::hub::EnterStartResp {
        state: hub_state,
        nonce: hub_nonce,
    } = client
        .query::<api::hub::EnterStartEP>(&mock_hub.context.info.url, NoPayload)
        .with_retry()
        .await
        .unwrap();

    // Step 2: obtain Ehpp from transcryptor
    let api::tr::EhppResp::Success(ehpp) = client
        .query::<api::tr::EhppEP>(
            &constellation.transcryptor_url,
            &api::tr::EhppReq {
                hub_nonce,
                hub: mock_hub.context.info.id,
                ppp,
            },
        )
        .with_retry()
        .await
        .unwrap()
    else {
        panic!()
    };

    // Step 3: obtain Hhpp from PHC
    let api::phc::user::HhppResp::Success(hhpp) = client
        .query::<api::phc::user::HhppEP>(&constellation.phc_url, &api::phc::user::HhppReq { ehpp })
        .auth_header(auth_token.clone())
        .with_retry()
        .await
        .unwrap()
    else {
        panic!()
    };

    // Step 4: submit Hhpp to hub
    let api::hub::EnterCompleteResp::Entered { access_token, .. } = client
        .query::<api::hub::EnterCompleteEP>(
            &mock_hub.context.info.url,
            api::hub::EnterCompleteReq {
                state: hub_state,
                hhpp,
            },
        )
        .with_retry()
        .await
        .unwrap()
    else {
        panic!()
    };

    // The mock hub stores the pseudonym in the access token;
    // let's check we got the same pseudonym in both cases.
    assert_eq!(first_access_token, access_token);
}

/// Contents of a disclosure session request JWT
#[derive(serde::Deserialize)]
#[serde(deny_unknown_fields)]
struct DisclosureRequestClaims {
    sprequest: yivi::ExtendedSessionRequest,
}

/// Simulates a hub.
struct MockHub {
    pub actix_server: actix_web::dev::Server,
    pub context: Arc<MockHubContext>,
}

/// Info needed for the mock hub actix app to run
struct MockHubContext {
    pub info: hub::BasicInfo,
    pub sk: api::SigningKey,
    pub constellation: servers::Constellation,
}

impl MockHub {
    fn new(info: hub::BasicInfo, constellation: servers::Constellation) -> Self {
        let context = Arc::new(MockHubContext {
            info,
            sk: api::SigningKey::generate(),
            constellation,
        });

        Self {
            context: context.clone(),
            actix_server: actix_web::HttpServer::new({
                let context = context.clone();
                move || {
                    actix_web::App::new()
                        .app_data(web::Data::new(context.clone()))
                        .service(
                            actix_web::web::scope(context.info.url.path().trim_end_matches('/'))
                                .route(api::hub::InfoEP::PATH, web::get().to(handle_info_url))
                                .route(
                                    api::hub::EnterStartEP::PATH,
                                    web::post().to(handle_enter_start),
                                )
                                .route(
                                    api::hub::EnterCompleteEP::PATH,
                                    web::post().to(handle_enter_complete),
                                ),
                        )
                }
            })
            .bind((
                context.info.url.host_str().unwrap(),
                context
                    .info
                    .url
                    .port()
                    .expect("testhub info url has no port"),
            ))
            .unwrap()
            .run(),
        }
    }
}

async fn request_attributes(
    client: &client::Client,
    constellation: &pubhubs::servers::Constellation,
    yivi_server_sk: &yivi::SigningKey,
    email_value: &str,
    phone_value: &str,
) -> HashMap<handle::Handle, api::Signed<attr::Attr>> {
    // request authentication as end-user
    let api::auths::AuthStartResp::Success {
        task: auth_task,
        state: auth_state,
    } = client
        .query_with_retry::<api::auths::AuthStartEP, _, _>(
            &constellation.auths_url,
            &api::auths::AuthStartReq {
                source: attr::Source::Yivi,
                attr_types: vec!["email".parse().unwrap(), "phone".parse().unwrap()],
            },
        )
        .await
        .unwrap()
    else {
        panic!()
    };

    let jwt: jwt::JWT = match auth_task {
        api::auths::AuthTask::Yivi {
            disclosure_request,
            yivi_requestor_url,
        } => {
            assert_eq!(
                yivi_requestor_url.to_string(),
                "http://192.0.2.0/".to_string()
            );
            disclosure_request
        } // _ => panic!("expected Yivi task"),
    };

    // at this point the end-user should disclosure their attributes to the specified yivi server;
    // we'll mock the response of the yivi server instead
    let jwt_claims: jwt::Claims = jwt.open(&jwt::HS256("secret".into())).unwrap();

    let claims: DisclosureRequestClaims = jwt_claims
        .check_iss(jwt::expecting::exactly("ph_auths"))
        .unwrap()
        .check_sub(jwt::expecting::exactly("verification_request"))
        .unwrap()
        .into_custom()
        .unwrap();

    let discl_resp = claims.sprequest.mock_disclosure_response(
        |ati: &yivi::AttributeTypeIdentifier| -> String {
            match ati.as_str() {
                "irma-demo.sidn-pbdf.email.email" => email_value.to_string(),
                "irma-demo.sidn-pbdf.mobilenumber.mobilenumber" => phone_value.to_string(),
                _ => {
                    panic!("unexpected yivi attribute type {}", ati.as_str());
                }
            }
        },
    );

    let yivi_server_creds = yivi::Credentials {
        name: "yivi-server".to_string(),
        key: yivi_server_sk.clone(),
    };

    let result_jwt = discl_resp
        .sign(&yivi_server_creds, Duration::from_secs(60))
        .unwrap();

    // Now send the disclosure response to the authentication server to get some credentials
    let api::auths::AuthCompleteResp::Success { attrs } = client
        .query_with_retry::<api::auths::AuthCompleteEP, _, _>(
            &constellation.auths_url,
            &api::auths::AuthCompleteReq {
                state: auth_state,
                proof: api::auths::AuthProof::Yivi {
                    disclosure: result_jwt,
                },
            },
        )
        .await
        .unwrap()
    else {
        panic!()
    };

    attrs
}

async fn handle_info_url(context: web::Data<Arc<MockHubContext>>) -> impl actix_web::Responder {
    let vk: api::VerifyingKey = context.sk.verifying_key().into();
    web::Json(api::Result::Ok(api::hub::InfoResp {
        verifying_key: vk,
        hub_version: "n/a".to_owned(),
        hub_client_url: "http://example.com".parse().unwrap(),
    }))
}

async fn handle_enter_start(_context: web::Data<Arc<MockHubContext>>) -> impl actix_web::Responder {
    web::Json(api::Result::Ok(api::hub::EnterStartResp {
        state: api::hub::EnterState::from(B64UU::from(serde_bytes::ByteBuf::from(b"state"))),
        nonce: api::hub::EnterNonce::from(B64UU::from(serde_bytes::ByteBuf::from(b"nonce"))),
    }))
}

async fn handle_enter_complete(
    context: web::Data<Arc<MockHubContext>>,
    req: web::Json<api::hub::EnterCompleteReq>,
) -> impl actix_web::Responder {
    let api::hub::EnterCompleteReq { state, hhpp } = req.into_inner();

    assert_eq!(
        state,
        api::hub::EnterState::from(B64UU::from(serde_bytes::ByteBuf::from(b"state")))
    );

    let api::sso::HashedHubPseudonymPackage {
        hashed_hub_pseudonym,
        pp_issued_at: _pp_issued_at,
        hub_nonce,
    } = hhpp
        .open(
            &*context.constellation.phc_jwt_key,
            Some(&context.constellation),
        )
        .unwrap();

    assert_eq!(
        hub_nonce,
        api::hub::EnterNonce::from(B64UU::from(serde_bytes::ByteBuf::from(b"nonce")))
    );

    web::Json(api::Result::Ok(api::hub::EnterCompleteResp::Entered {
        access_token: base16ct::lower::encode_string(hashed_hub_pseudonym.as_bytes().as_slice()),
        device_id: "device_id".to_string(),
        new_user: true,
        mxid: "mxid".to_string(),
    }))
}<|MERGE_RESOLUTION|>--- conflicted
+++ resolved
@@ -246,89 +246,6 @@
         .await
         .unwrap();
 
-<<<<<<< HEAD
-    // request authentication as end-user
-    let api::auths::AuthStartResp::Success {
-        task: auth_task,
-        state: auth_state,
-    } = client
-        .query_with_retry::<api::auths::AuthStartEP, _, _>(
-            &constellation.auths_url,
-            &api::auths::AuthStartReq {
-                source: attr::Source::Yivi,
-                attr_types: vec!["email".parse().unwrap(), "phone".parse().unwrap()],
-                wait_for_card: false,
-            },
-        )
-        .await
-        .unwrap()
-    else {
-        panic!()
-    };
-
-    let jwt: jwt::JWT = match auth_task {
-        api::auths::AuthTask::Yivi {
-            disclosure_request,
-            yivi_requestor_url,
-        } => {
-            assert_eq!(
-                yivi_requestor_url.to_string(),
-                "http://192.0.2.0/".to_string()
-            );
-            disclosure_request
-        } // _ => panic!("expected Yivi task"),
-    };
-
-    // at this point the end-user should disclosure their attributes to the specified yivi server;
-    // we'll mock the response of the yivi server instead
-    let jwt_claims: jwt::Claims = jwt.open(&jwt::HS256("secret".into())).unwrap();
-
-    let claims: DisclosureRequestClaims = jwt_claims
-        .check_iss(jwt::expecting::exactly("ph_auths"))
-        .unwrap()
-        .check_sub(jwt::expecting::exactly("verification_request"))
-        .unwrap()
-        .into_custom()
-        .unwrap();
-
-    let discl_resp = claims.sprequest.mock_disclosure_response(
-        |ati: &yivi::AttributeTypeIdentifier| -> String {
-            match ati.as_str() {
-                "irma-demo.sidn-pbdf.email.email" => "user@example.com".to_string(),
-                "irma-demo.sidn-pbdf.mobilenumber.mobilenumber" => "0612345678".to_string(),
-                _ => {
-                    panic!("unexpected yivi attribute type {}", ati.as_str());
-                }
-            }
-        },
-    );
-
-    let yivi_server_creds = yivi::Credentials {
-        name: "yivi-server".to_string(),
-        key: yivi_server_sk,
-    };
-
-    let result_jwt = discl_resp
-        .sign(&yivi_server_creds, Duration::from_secs(60))
-        .unwrap();
-
-    // Now send the disclosure response to the authentication server to get some credentials
-    let api::auths::AuthCompleteResp::Success { attrs, .. } = client
-        .query_with_retry::<api::auths::AuthCompleteEP, _, _>(
-            &constellation.auths_url,
-            &api::auths::AuthCompleteReq {
-                state: auth_state,
-                proof: api::auths::AuthProof::Yivi {
-                    disclosure: result_jwt,
-                },
-            },
-        )
-        .await
-        .unwrap()
-    else {
-        panic!()
-    };
-=======
     let attrs = request_attributes(
         &client,
         &constellation,
@@ -337,7 +254,6 @@
         "0612345678",
     )
     .await;
->>>>>>> 2b593346
 
     let email = attrs.get(&"email".parse().unwrap()).unwrap();
     let phone = attrs.get(&"phone".parse().unwrap()).unwrap();
@@ -416,7 +332,6 @@
                     identifying_attr: email.clone(),
                     mode: api::phc::user::EnterMode::Register,
                     add_attrs: vec![],
-                    release_waiting_for_card: None,
                 },
             )
             .await
@@ -434,7 +349,6 @@
             identifying_attr: email.clone(),
             mode: api::phc::user::EnterMode::LoginOrRegister,
             add_attrs: vec![phone.clone()],
-            release_waiting_for_card: None,
         };
 
         for _ in 1..=10 {
@@ -473,7 +387,6 @@
                     identifying_attr: email.clone(),
                     mode: api::phc::user::EnterMode::Register,
                     add_attrs: vec![phone.clone()],
-                    release_waiting_for_card: None,
                 },
             )
             .await
@@ -508,7 +421,6 @@
                 identifying_attr: email.clone(),
                 mode: api::phc::user::EnterMode::Login,
                 add_attrs: vec![],
-                release_waiting_for_card: None,
             },
         )
         .await
@@ -531,7 +443,6 @@
                 identifying_attr: email.clone(),
                 mode: api::phc::user::EnterMode::Login,
                 add_attrs: vec![phone.clone()],
-                release_waiting_for_card: None,
             },
         )
         .await
