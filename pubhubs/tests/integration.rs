--- conflicted
+++ resolved
@@ -27,10 +27,9 @@
         .unwrap()
         .unwrap();
 
-<<<<<<< HEAD
     // NOTE: the logging configuration in `config` is ignored.  Configure logging for testing
     // using the RUST_LOG environmental variable.
-=======
+    //
     // Use in-memory object store for pubhubs central
     config
         .phc
@@ -42,7 +41,6 @@
         .url = pubhubs::servers::config::host_aliases::UrlPwa::PerhapsWithAlias(
         "memory://".parse().unwrap(),
     );
->>>>>>> 5a7cdeaa
 
     // Change randomly generated admin key to something we know
     let admin_sk = api::SigningKey::generate();
