--- conflicted
+++ resolved
@@ -59,12 +59,8 @@
 	"dep:hmac",
 	"dep:typenum",
 	"dep:generic-array",
-<<<<<<< HEAD
-	"dep:humantime", # used by env_logger already
+	"dep:jiff",
 	"dep:object_store",
-=======
-	"dep:jiff",
->>>>>>> 5cc4bc80
 ]
 real_credentials = []
 old = [
