--- conflicted
+++ resolved
@@ -358,22 +358,4 @@
     - ssh -o UserKnownHostsFile=$ILAB_VM_TRIGGER_UPDATE_KNOWN_HOSTS $ILAB_VM_TRIGGER_UPDATE_USER@ph.ihub.ru.nl -i $ILAB_VM_TRIGGER_UPDATE_KEY docker-testhub-client-stable
     - ssh -o UserKnownHostsFile=$ILAB_VM_TRIGGER_UPDATE_KNOWN_HOSTS $ILAB_VM_TRIGGER_UPDATE_USER@ph.ihub.ru.nl -i $ILAB_VM_TRIGGER_UPDATE_KEY docker-ruhub-client
     - ssh -o UserKnownHostsFile=$ILAB_VM_TRIGGER_UPDATE_KNOWN_HOSTS $ILAB_VM_TRIGGER_UPDATE_USER@ph.ihub.ru.nl -i $ILAB_VM_TRIGGER_UPDATE_KEY docker-tryouthub-client
-    - ssh -o UserKnownHostsFile=$ILAB_VM_TRIGGER_UPDATE_KNOWN_HOSTS $ILAB_VM_TRIGGER_UPDATE_USER@ph.ihub.ru.nl -i $ILAB_VM_TRIGGER_UPDATE_KEY docker-open-source-dev-client
-<<<<<<< HEAD
-=======
-
-set-blueprints:
-  stage: tests
-  rules:
-    - if: $CI_PIPELINE_SOURCE == "merge_request_event"
-    - if: $CI_COMMIT_BRANCH == "main"
-    - if: $CI_COMMIT_BRANCH == "stable"
-  tags: [docker]
-  image: registry.gitlab.com/islandoftex/images/texlive:latest
-  script:
-    - cd docs/blueprints
-    - arara main
-  artifacts:
-    paths:
-      - ./docs/blueprints/main.pdf
->>>>>>> b93f7850
+    - ssh -o UserKnownHostsFile=$ILAB_VM_TRIGGER_UPDATE_KNOWN_HOSTS $ILAB_VM_TRIGGER_UPDATE_USER@ph.ihub.ru.nl -i $ILAB_VM_TRIGGER_UPDATE_KEY docker-open-source-dev-client