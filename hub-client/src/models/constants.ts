--- conflicted
+++ resolved
@@ -5,10 +5,10 @@
 enum SystemDefaults {
 	syncIntervalMS = 3000, // Sync interval in milliseconds. Experimental selection for interval. Changed it from 2000 to 1000 to load events much quickly.
 	SyncTimelineLimit = 100, // Find the right balance: filtering of events needs to be done clientside, but we need the first message. In the mean time initial read should be fast.
-<<<<<<< HEAD
 	initialRoomTimelineLimit = 100, // Initially load less messages in the rooms: makes startup faster
 	roomTimelineLimit = 500, // Subsequent pagination: can be relatively high
 	initialRoomListRange = 99999, // Initial number of rooms to fetch, in the future perhaps paginate this?
+	MaxNumberFileUploads = 50, // Maximum number of files that can be dropped/uploaded
 	mainRoomListRange = 20, // Number of rooms to fetch during main sync, lowering this leads to rooms possibly not directly loaded. Higher values give longer initial loadingtimes.
 }
 
@@ -20,11 +20,6 @@
 	roomList = 'roomList',
 	initialRoomList = 'initalRoomList',
 	mainRoomList = 'mainRoomList',
-=======
-	InitialRoomTimelineLimit = 100, // Initially load less messages in the rooms: makes startup faster
-	RoomTimelineLimit = 500, // Subsequent pagination: can be relatively high
-	MaxNumberFileUploads = 50, // Maximum number of files that can be dropped/uploaded
->>>>>>> 0b10d4fd
 }
 
 // common matrix types
