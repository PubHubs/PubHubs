// Packages
import { Direction, EventTimeline, EventType, Filter, MatrixClient, MatrixEvent, MsgType } from 'matrix-js-sdk';

// Stores
import { useMatrix } from '@hub-client/composables/matrix.composable';

// Logic
import { PubHubsMgType } from '@hub-client/logic/core/events';
import { LOGGER } from '@hub-client/logic/logging/Logger';
import { SMI } from '@hub-client/logic/logging/StatusMessage';

// Models
import { MatrixEventType, Redaction, RelatedEventsOptions, RelationType, SystemDefaults } from '@hub-client/models/constants';
import { TBaseEvent } from '@hub-client/models/events/TBaseEvent';
import { TimelineEvent } from '@hub-client/models/events/TimelineEvent';
import { TCurrentEvent } from '@hub-client/models/events/types';

// Stores
import { useUser } from '@hub-client/stores/user';

// Types
type TPaginationState = {
	/** The first message of the total timeline */
	firstMessageId: string | undefined;
	/** The last message of the total timeline */
	lastMessageId: string | undefined;
};

type TRelatedEvents = {
	eventId: string;
	isFetched: boolean;
	relatedEvents: MatrixEvent[];
};

/**
 * TimelineManager
 * Fetches and filters events from the timeline
 */
class TimelineManager {
	// Keeps track of the last paginationstate for both directions
	private paginationState: TPaginationState = {
		firstMessageId: undefined,
		lastMessageId: undefined,
	};

	private user = useUser();
	private client: MatrixClient;

	/** Contains the current filtered timelineevents */
	private timelineEvents: TimelineEvent[] = [];
	/** Contains all redacted events, deletions and edits */
	private redactedEvents: TimelineEvent[] = [];
	/** Contains all roomlibrary events */
	private libraryEvents: TimelineEvent[] = [];
	/** Contains all related events: reactions, annotations etc. */
	private relatedEvents: TRelatedEvents[] = [];

	private roomId: string;

	// TODO update this so redactedEventIds is not used anymore. Now only reactions use these for when deleting reactions
	private redactedEventIds: string[] = [];

	/** roomTimelineKey of the sliding sync subscription of this timelinemanager */
	private roomTimelineKey: string | undefined;

	// Added Room Member to get the avatar value when change happen
	private visibleEventTypes: string[] = [EventType.RoomMessage];
	private invisibleMessageTypes: string[] = [MsgType.Notice];
	private invisibleRelatesToTypes: string[] = [RelationType.Thread];
	private timelineSetFilter = {
		room: {
			timeline: {
				types: [EventType.RoomMessage, EventType.RoomRedaction, PubHubsMgType.LibraryFileMessage, PubHubsMgType.SignedFileMessage],
			},
		},
	};

	private readonly relatedEventTypes = new Set([PubHubsMgType.VotingWidgetReply, PubHubsMgType.VotingWidgetClose, PubHubsMgType.VotingWidgetModify, PubHubsMgType.VotingWidgetPickOption, EventType.Reaction]);

	private FILTER_ID: string = 'MainRoomTimeline';

	constructor(roomId: string, client: MatrixClient) {
		this.roomId = roomId;
		this.client = client;
	}

	/**
	 * Check if an event should be visible in the timeline
	 * @param event event to check
	 * @returns true if the event should be visible, false otherwise
	 */
	public isVisibleEvent(event: Partial<TBaseEvent>): boolean {
		if (event.type && !this.visibleEventTypes.includes(event.type)) {
			return false;
		}
		if (event.content?.msgtype) {
			if (this.invisibleMessageTypes.includes(event.content?.msgtype)) {
				return false;
			}
		}
		if (this.invisibleRelatesToTypes.includes(event.content?.[RelationType.RelatesTo]?.rel_type)) {
			return false;
		}
		// Deleted events from threads may not be visible; they have lost the direct connection to their thread
		if (event.unsigned?.redacted_because?.redacts) {
			if (event.unsigned?.redacted_because?.content.reason === Redaction.DeletedFromThread) {
				return false;
			}
		}
		return true;
	}

	/**
	 * Initializes the timeline for a room: subscribes to the room in sliding sync and starts syncing
	 * @param roomId Id of the room to initialize the timeline for
	 */
	public initRoomTimeline(roomId: string) {
		const matrix = useMatrix();

		LOGGER.log(SMI.ROOM_TIMELINEMANAGER, `Initializing timeline for room ${roomId}`);
		this.roomId = roomId;

		this.roomTimelineKey = matrix.addRoomSubscription(roomId);
	}

	/**
	 * Prepares the events for use in the room timeline: filters isVisible and sorts
	 * @param eventList eventlist coming from Sliding sync, to be prepared for use
	 * @returns eventList to use in the RoomTimeline
	 */
	private prepareEvents(eventList: MatrixEvent[]): MatrixEvent[] {
		return eventList.filter((event) => this.isVisibleEvent(event.event)).sort((a, b) => a.getTs() - b.getTs());
	}

	// Add events to the relatedEvents
	// only when the event is not in there already
	// The array of relatedEvents is sorted on timestamp (oldest -> newest)
	private addRelatedEvents(events: MatrixEvent[]) {
		if (events.length <= 0) return;
		events.forEach((eventToAdd) => {
			const relatesToEvent = eventToAdd.event.content?.[RelationType.RelatesTo]?.event_id;
			const relatedEventsEntry = this.relatedEvents.find((x) => x.eventId === relatesToEvent);
			if (relatedEventsEntry) {
				if (!relatedEventsEntry.relatedEvents.find((y) => y.event.event_id === eventToAdd.event.event_id)) {
					relatedEventsEntry.relatedEvents.push(eventToAdd);
					relatedEventsEntry.relatedEvents.sort((a, b) => a.getTs() - b.getTs());
				}
			} else {
				this.relatedEvents.push({ eventId: relatesToEvent!, isFetched: false, relatedEvents: [eventToAdd] });
			}
		});
	}

	// Fetches the relations of an event. First check if it has not been done yet.
	// If it has not been done: perform the API call and add or replace all relations in the relatedEvents
	public fetchRelatedEvents(eventIds: string[]) {
		eventIds.forEach((eventId) => {
			// find current relations
			const currentrelatedEvents = this.relatedEvents.find((x) => x.eventId === eventId);

			// if found and already fetched from server: do nothing
			if (currentrelatedEvents && currentrelatedEvents.isFetched) {
				return;
			}

			this.client.relations(this.roomId, eventId, null, null).then((relations) => {
				// add or replace relations and set isFetched to true, so the API call will be once per event
				if (currentrelatedEvents) {
					currentrelatedEvents.isFetched = true;
					for (const relation of relations.events) {
						const i = currentrelatedEvents.relatedEvents.findIndex((x) => x.event.event_id === relation.event.event_id);
						if (i >= 0) {
							currentrelatedEvents.relatedEvents[i] = relation;
						} else {
							currentrelatedEvents.relatedEvents.push(relation);
						}
					}
				} else {
					this.relatedEvents.push({ eventId: eventId, isFetched: true, relatedEvents: relations.events });
				}
			});
		});
	}

	public getRelatedEvents(eventId: string): TimelineEvent[] {
		return this.relatedEvents.find((x) => x.eventId === eventId)?.relatedEvents.map((x) => new TimelineEvent(x, this.roomId)) ?? [];
	}

	// Gets related events, either all (defined in this.relatedEventTypes) or of one specific type and or contenttype (for instance EvenType.Reaction, RelationType.Annotation)
	public getRelatedEventsByType(eventId: string, options: RelatedEventsOptions = {}): TimelineEvent[] {
		const relatedEvents = this.getRelatedEvents(eventId);
		if (!relatedEvents) {
			return [];
		}
		const byEventType = options.eventType ? relatedEvents.filter((event) => event.matrixEvent.event.type === options.eventType) : relatedEvents.filter((event) => this.relatedEventTypes.has(event.matrixEvent.event.type!));
		const byContentType = options.contentRelType ? byEventType.filter((event) => event.matrixEvent.getContent()?.[RelationType.RelatesTo]?.rel_type === options.contentRelType) : byEventType;
		return byContentType.filter((x) => !x.isDeleted);
	}

	/**
	 * actual adding of events to the timeline
	 * used for adding events arriving with sliding sync when there is already a roomtimeline
	 * @param eventList List of events to add
	 * @returns string | undefined - the Id of the event to scroll the roomtimeline to
	 */
	private async addEventList(eventList: TimelineEvent[]): Promise<string | undefined> {
		// First time loading or any of the events are sent by this user: make sure to scroll the Roomtimeline
		// otherwise: subsequent scrolling will make the events visible
		let scrollToEventId = undefined;
		if (this.timelineEvents.length === 0) {
			// scroll to last event in timeline
			scrollToEventId = eventList[eventList.length - 1]?.matrixEvent.event.event_id ?? undefined;
		}
		if (eventList.some((x) => x.matrixEvent.event.sender?.trim() === this.user.userId?.trim())) {
			// scroll to first new event
			scrollToEventId = eventList[0]?.matrixEvent.event.event_id ?? undefined;
		}

<<<<<<< HEAD
		// First add the relatedEvents
		this.relatedEvents = this.relatedEvents.filter((x) => !eventList.some((newEvent) => newEvent.matrixEvent.event.event_id === x.matrixEvent.event?.content?.[RelationType.RelatesTo]?.event_id));
		// this.getRelatedEvents(eventList).then((relatedEvents) => {
		// 	this.relatedEvents = [...this.relatedEvents, ...relatedEvents];
		// });
=======
>>>>>>> d1540d99
		// Then add the events to the timeline
		this.timelineEvents = this.timelineEvents.filter((x) => !eventList.some((newEvent) => newEvent.matrixEvent.event.event_id === x.matrixEvent.event.event_id));
		this.timelineEvents = [...this.timelineEvents, ...eventList];

		return scrollToEventId;
	}

	/**
	 * Loads the timeline to a certain event, paginating in both directions if needed
	 * used for adding the first events, when there is no roomtimeline yet
	 * @param currentEvent event to load the timeline to
	 * @returns
	 */
	public async loadToEvent(currentEvent: TCurrentEvent): Promise<TimelineEvent[]> {
		LOGGER.log(SMI.ROOM_TIMELINEMANAGER, `Loading timeline to event ${currentEvent.eventId}`);
		// in case the event is not currently in the list: try to get it from its timeline
		const timeline = await this.getEventTimeline(currentEvent.eventId);
		if (!timeline) {
			return [];
		}

		let tempEvents: MatrixEvent[] = this.prepareEvents(timeline.getEvents());

		// need to paginate both directions, for when event is in beginning or end. The surplus does not matter
		const joinPromises: Promise<MatrixEvent[]>[] = [];
		joinPromises.push(this.performPaginate(Direction.Backward, SystemDefaults.initialRoomTimelineLimit, timeline));
		joinPromises.push(this.performPaginate(Direction.Forward, SystemDefaults.initialRoomTimelineLimit, timeline));

		const [newBackEvents, newForwardEvents] = await Promise.all(joinPromises);

		if (newBackEvents?.length > 0 || newForwardEvents?.length > 0) {
			tempEvents = [...newBackEvents, ...newForwardEvents];
			tempEvents = Array.from(new Map(tempEvents.map((e) => [e.event.event_id, e])).values()); // make unique
		}

		let mappedEvents = tempEvents.map((event) => new TimelineEvent(event, this.roomId));
		mappedEvents = this.ensureListLength(this.timelineEvents, mappedEvents, SystemDefaults.roomTimelineLimit, Direction.Backward);

		this.timelineEvents = mappedEvents;

		return mappedEvents;
	}

	/**
	 * Loads timeline from the subscribed rooms in sliding sync
	 * @param matrixEvent[] events from sliding sync RoomData
	 * @returns string | undefined - the Id of the event to scroll the roomtimeline to
	 */
	async loadFromSlidingSync(matrixEvents: MatrixEvent[]): Promise<string | undefined> {
		LOGGER.log(SMI.ROOM_TIMELINEMANAGER, `Loading events from sliding sync`);
		if (!matrixEvents || matrixEvents.length === 0) return undefined;

		// Related Events
		const relatedEvents = matrixEvents.filter((event) => event.getContent()[RelationType.RelatesTo]);
<<<<<<< HEAD
		this.relatedEvents = [...relatedEvents.map((x) => new TimelineEvent(x, this.roomId))];
=======
		this.addRelatedEvents(relatedEvents);
>>>>>>> d1540d99

		// Redacted Events
		const redactedEvents = matrixEvents.filter((event) => event.getType() === EventType.RoomRedaction);
		this.redactedEvents = [...this.redactedEvents, ...redactedEvents.map((x) => new TimelineEvent(x, this.roomId))];

		// TODO this is now necessary for reactions that use RedactedEventIds, in the future refactor to use standard redactions
		// if the redacted event concerns a deleted reaction, put the id in the redactedEventIds
		this.redactedEvents.forEach((redacted) => {
			if (redacted.matrixEvent.event.type === MatrixEventType.RoomRedaction && redacted.matrixEvent.event.content?.[Redaction.Reason] === Redaction.Deleted) {
				const deletedEvent = redacted.matrixEvent.event.content?.[Redaction.Redacts];
				if (!this.redactedEventIds.some((x) => x === deletedEvent)) {
					this.redactedEventIds.push(deletedEvent);
				}
			}
		});

		// Filters out the Library events
		const libraryEvents = matrixEvents.filter(
			(x) => (x.getType() === PubHubsMgType.LibraryFileMessage || x.getType() === PubHubsMgType.SignedFileMessage) && x.getType() !== Redaction.DeletedFromLibrary && x.getType() !== Redaction.Redacts,
		);
		this.libraryEvents = [...this.libraryEvents, ...libraryEvents.map((x) => new TimelineEvent(x, this.roomId))];
		// Filter out double, sometimes after sync items get doubled
		this.libraryEvents = this.libraryEvents.filter((item, index, self) => self.findIndex((innerItem) => innerItem.matrixEvent.getId() === item.matrixEvent.getId()) === index);

		this.applyIsDeleted([...this.timelineEvents, ...this.libraryEvents]);

		// Filters out the visible events, so from now on we are working on the visible timeline
		matrixEvents = this.prepareEvents(matrixEvents);
		if (matrixEvents.length === 0) return undefined;

		let eventList = matrixEvents.map((event) => new TimelineEvent(event, this.roomId));

		// if the lastMessageId is undefined
		// or this events contains the lastMessageId
		// or one of the events is of the own user,
		// than we can add the new events
		if (
			this.paginationState.lastMessageId === undefined ||
			this.timelineEvents.some((x) => x.matrixEvent.event.event_id === this.paginationState.lastMessageId) ||
			eventList.some((x) => x.matrixEvent.event.sender === this.user.userId)
		) {
			this.paginationState.lastMessageId = eventList[eventList.length - 1]?.matrixEvent.event.event_id;
			if (this.timelineEvents.length === 0) {
				await this.loadToEvent({ eventId: eventList[eventList.length - 1].matrixEvent.event.event_id! });
				return eventList[eventList.length - 1]?.matrixEvent.event.event_id;
			} else {
				return this.addEventList(eventList);
			}
		}
		return undefined;
	}

	/**
	 * Checks if there is a redaction event of type Deleted or DeletedFromThread for a certain event
	 * @param eventId
	 * @returns True if it is deleted
	 */
	public IsDeletedEvent(eventId: string): boolean {
		if (this.redactedEvents.length <= 0) return false;
		const redactedEvent = this.redactedEvents.find(
			(x) =>
				x.matrixEvent.event.content?.[Redaction.Redacts] === eventId &&
				x.matrixEvent.event.type === MatrixEventType.RoomRedaction &&
				(x.matrixEvent.event.content?.[Redaction.Reason] === Redaction.Deleted ||
					x.matrixEvent.event.content?.[Redaction.Reason] === Redaction.DeletedFromThread ||
					x.matrixEvent.event.content?.[Redaction.Reason] === Redaction.DeletedFromLibrary),
		);
		return !!redactedEvent;
	}

	/**
	 * Set isDeleted true for all deleted events in this.timelineEvents
	 */
	private applyIsDeleted(events: TimelineEvent[]) {
		events.forEach((x) => {
			x.isDeleted = this.IsDeletedEvent(x.matrixEvent.event.event_id!);
		});
	}

	public getEvents(): TimelineEvent[] {
		return this.timelineEvents;
	}

	public getLibraryEvents(): TimelineEvent[] {
		return this.libraryEvents;
	}

	/**
	 * Gets the eventtimeline of a certain event
	 * @param eventId
	 * @returns
	 */
	private async getEventTimeline(eventId: string): Promise<EventTimeline | null> {
		const room = this.client?.getRoom(this.roomId ?? undefined);
		if (!room || !eventId || eventId === '') {
			return null;
		}

		const filter = new Filter(undefined, this.FILTER_ID);
		filter.setDefinition(this.timelineSetFilter);
		const timelineSet = room.getOrCreateFilteredTimelineSet(filter);

		return (await this.client.getEventTimeline(timelineSet, eventId)) ?? null;
	}

	/**
	 * Is it possible to paginate in given direction from this event?
	 * @param backwards
	 * @returns
	 */
	private CanPaginate(eventId: string | undefined, backwards = true): boolean {
		if (!eventId) {
			return false;
		}
		return backwards ? this.paginationState.firstMessageId === eventId : this.paginationState.lastMessageId === eventId;
	}

	/**
	 * Paginate from event in given direction for a {limit} number of events
	 * @param timeline
	 * @param limit
	 * @param backwards
	 * @returns
	 */
	private async performPaginate(direction: Direction, limit: number, timeline: EventTimeline): Promise<MatrixEvent[]> {
		let newEvents: MatrixEvent[] = [];
		try {
			// Since paginateEventTimeline paginates the unfiltered timeline and filtering takes place in the sdk,
			// there is a chance that one paginate does not fetch all needed messages.
			// It requests 'limit' events, but returns the filtered ones. That is why we need a loop
			// PaginateEventTimeline is not consistent in its returnvalue: it is a boolean that iondicates whether further pagination is possible,
			// but sometimes the history of the room is incorrect read and it keeps returning true. In that case we try only 2 times.
			let canPaginate = true;
			let numberoftries = 0;
			while (numberoftries < 2 && canPaginate && timeline.getEvents().length < limit) {
				const before = timeline.getEvents().length;
				canPaginate = await this.client.paginateEventTimeline(timeline, {
					backwards: direction === Direction.Backward,
					limit,
				});
				// canpaginate is true, but no new events: try just a couple of times to prevent hanging loop
				if (canPaginate && before === timeline.getEvents().length) {
					numberoftries++;
				}
			}
			newEvents = timeline.getEvents();
			if (!canPaginate) {
				// Here we have reached the first or last of all messages
				const firstMessageId = newEvents.length > 0 ? newEvents[0]?.event?.event_id : this.timelineEvents[0]?.matrixEvent.event?.event_id;
				const lastMessageId = newEvents.length > 0 ? newEvents[newEvents.length - 1]?.event?.event_id : this.timelineEvents[this.timelineEvents.length - 1]?.matrixEvent.event?.event_id;
				direction === Direction.Backward ? (this.paginationState.firstMessageId = firstMessageId) : (this.paginationState.lastMessageId = lastMessageId);
			}
		} catch {
			// ignore error: used for an empty timeline
		}
		return this.prepareEvents(newEvents);
	}

	/**
	 * returns a list of newEvents that is filled to a limit of events taken from the events array
	 * @param events - current events in list
	 * @param newEvents - fetched new events
	 * @param limit - total number of events needed
	 * @param direction - Direction.Forward or Direction.Backward
	 * @returns
	 */
	private ensureListLength(events: TimelineEvent[], newEvents: TimelineEvent[], limit: number, direction: Direction): TimelineEvent[] {
		const newIds = new Set(newEvents.map((e) => e.matrixEvent.event.event_id));
		// Find index of first overlapping event in `events`
		const overlapIndex = events.findIndex((e) => newIds.has(e.matrixEvent.event.event_id));
		if (overlapIndex === -1) {
			// No overlap — fallback to slicing from start or end
			const currentEvents = direction === Direction.Backward ? events.slice(-Math.max(0, limit - newEvents.length)) : events.slice(0, Math.max(0, limit - newEvents.length));
			if (direction === Direction.Backward) {
				return [...newEvents, ...currentEvents];
			} else {
				return [...currentEvents, ...newEvents];
			}
		}

		// Filter out duplicates
		const filteredEvents = events.filter((e) => !newIds.has(e.matrixEvent.event.event_id));

		// Select filler based on direction
		let currentEvents: TimelineEvent[] = [];
		if (direction === Direction.Backward) {
			//if overlapIndex is null, then fill from the back
			if (overlapIndex > 0) {
				currentEvents = filteredEvents.slice(0, overlapIndex).slice(-Math.max(0, limit - newEvents.length));
			} else {
				currentEvents = filteredEvents.slice(0, overlapIndex).slice(-Math.max(0, limit - newEvents.length));
				const reversedIndex = [...events].reverse().findIndex((e) => newIds.has(e.matrixEvent.event.event_id));
				const lastOverlapIndex = reversedIndex === -1 ? -1 : events.length - 1 - reversedIndex;
				currentEvents = filteredEvents.slice(lastOverlapIndex + 1).slice(0, Math.max(0, limit - newEvents.length));
			}
		} else {
			currentEvents = filteredEvents.slice(overlapIndex + 1).slice(0, Math.max(0, limit - newEvents.length));
		}
		return [...currentEvents, ...newEvents];
	}

	/**
	 * Paginate the timeline in given direction for a number of events, starting from a certain event
	 * @param direction
	 * @param limit
	 * @param fromEventId
	 */
	public async paginate(direction: Direction, limit: number, fromEventId: string) {
		const timeline = await this.getEventTimeline(fromEventId);
		if (!timeline) {
			this.timelineEvents = [];
		} else {
			const newEvents = await this.performPaginate(direction, limit, timeline);
			if (newEvents?.length > 0) {
				let timeLineEvents = newEvents.map((event) => new TimelineEvent(event, this.roomId));
				timeLineEvents = this.ensureListLength(this.timelineEvents, timeLineEvents, SystemDefaults.roomTimelineLimit, direction);
				timeLineEvents = timeLineEvents.filter((x) => !this.timelineEvents.some((newEvent) => newEvent.matrixEvent.event.event_id === x.matrixEvent.event.event_id));
				timeLineEvents.forEach((x) => {
					//this.reactionsTracker.addEvent(x.matrixEvent);
					//this.editsTracker.addEvent(x.matrixEvent);
				});
				if (direction === Direction.Backward) {
					this.timelineEvents = [...timeLineEvents, ...this.timelineEvents];
				} else {
					this.timelineEvents = [...this.timelineEvents, ...timeLineEvents];
				}
			}
		}
	}

	/**
<<<<<<< HEAD
	 * Loads the timeline to a certain event, paginating in both directions if needed
	 * @param currentEvent event to load the timeline to
	 * @returns
	 */
	public async loadToEvent(currentEvent: TCurrentEvent): Promise<TimelineEvent[]> {
		LOGGER.log(SMI.ROOM_TIMELINEMANAGER, `Loading timeline to event ${currentEvent.eventId}`);
		// in case the event is not currently in the list: try to get it from its timeline
		const timeline = await this.getEventTimeline(currentEvent.eventId);
		if (!timeline) {
			return [];
		}

		let tempEvents: MatrixEvent[] = this.prepareEvents(timeline.getEvents());

		// need to paginate both directions, for when event is in beginning or end. The surplus does not matter
		const joinPromises: Promise<MatrixEvent[]>[] = [];
		joinPromises.push(this.performPaginate(Direction.Backward, SystemDefaults.initialRoomTimelineLimit, timeline));
		joinPromises.push(this.performPaginate(Direction.Forward, SystemDefaults.initialRoomTimelineLimit, timeline));

		const [newBackEvents, newForwardEvents] = await Promise.all(joinPromises);

		if (newBackEvents?.length > 0 || newForwardEvents?.length > 0) {
			tempEvents = [...newBackEvents, ...newForwardEvents];
			tempEvents = Array.from(new Map(tempEvents.map((e) => [e.event.event_id, e])).values()); // make unique
		}

		let mappedEvents = tempEvents.map((event) => new TimelineEvent(event, this.roomId));
		mappedEvents = this.ensureListLength(this.timelineEvents, mappedEvents, SystemDefaults.roomTimelineLimit, Direction.Backward);

		// this.getRelatedEvents(mappedEvents).then((relatedEvents) => {
		// 	this.relatedEvents = relatedEvents;
		// });
		this.timelineEvents = mappedEvents;
		this.redactedEvents = [];

		return mappedEvents;
	}

	/**
=======
>>>>>>> d1540d99
	 * Is the oldest message in the room loaded in the timeline?
	 * @returns
	 */
	public isOldestMessageLoaded(): boolean {
		return this.paginationState.firstMessageId === undefined ? false : this.timelineEvents.some((x) => x.matrixEvent.event.event_id === this.paginationState.firstMessageId);
	}

	/**
	 * Is the newest message in the room loaded in the timeline?
	 * @returns
	 */
	public isNewestMessageLoaded(): boolean {
		return this.paginationState.lastMessageId === undefined ? false : this.timelineEvents.some((x) => x.matrixEvent.event.event_id === this.paginationState.lastMessageId);
	}

	/**
	 * @returns Id of the oldest message in the room, undefined if not known
	 */
	public getRoomOldestMessageId(): string | undefined {
		return this.paginationState.firstMessageId;
	}

	/**
	 * @returns Id of the newest message in the room, undefined if not known
	 */
	public getRoomNewestMessageId(): string | undefined {
		return this.paginationState.lastMessageId;
	}

	/**
	 *
	 * @returns Id of the oldest message currently loaded in the timeline, undefined if no messages loaded
	 */
	public getTimelineOldestMessageId(): string | undefined {
		return this.timelineEvents[0]?.matrixEvent.event?.event_id;
	}

	/**
	 *
	 * @returns Id of the newest message currently loaded in the timeline, undefined if no messages loaded
	 */
	public getTimelineNewestMessageId(): string | undefined {
		return this.timelineEvents[this.timelineEvents.length - 1]?.matrixEvent.event?.event_id;
	}

	/**
	 * Tries to find an event in the timeline by its Id
	 * @param eventId eventId to find
	 * @returns
	 */
	public findEventById(eventId: string | undefined): MatrixEvent | undefined {
		LOGGER.log(SMI.ROOM_TIMELINEMANAGER, `find by eventId ${eventId}...`, { eventId });
		return this.timelineEvents?.find((x) => x.matrixEvent.event.event_id === eventId)?.matrixEvent;
	}

	/**
	 * Get the list of redacted event IDs in the timeline
	 * @returns List of Ids of redacted events in the timeline
	 */

	// TODO update this so redactedEventIds is not used anymore. Now only reactions use these for when deleting reactions
	public getRedactedEventIds() {
		return this.redactedEventIds;
	}
}

export { TimelineManager };<|MERGE_RESOLUTION|>--- conflicted
+++ resolved
@@ -216,14 +216,6 @@
 			scrollToEventId = eventList[0]?.matrixEvent.event.event_id ?? undefined;
 		}
 
-<<<<<<< HEAD
-		// First add the relatedEvents
-		this.relatedEvents = this.relatedEvents.filter((x) => !eventList.some((newEvent) => newEvent.matrixEvent.event.event_id === x.matrixEvent.event?.content?.[RelationType.RelatesTo]?.event_id));
-		// this.getRelatedEvents(eventList).then((relatedEvents) => {
-		// 	this.relatedEvents = [...this.relatedEvents, ...relatedEvents];
-		// });
-=======
->>>>>>> d1540d99
 		// Then add the events to the timeline
 		this.timelineEvents = this.timelineEvents.filter((x) => !eventList.some((newEvent) => newEvent.matrixEvent.event.event_id === x.matrixEvent.event.event_id));
 		this.timelineEvents = [...this.timelineEvents, ...eventList];
@@ -278,11 +270,7 @@
 
 		// Related Events
 		const relatedEvents = matrixEvents.filter((event) => event.getContent()[RelationType.RelatesTo]);
-<<<<<<< HEAD
-		this.relatedEvents = [...relatedEvents.map((x) => new TimelineEvent(x, this.roomId))];
-=======
 		this.addRelatedEvents(relatedEvents);
->>>>>>> d1540d99
 
 		// Redacted Events
 		const redactedEvents = matrixEvents.filter((event) => event.getType() === EventType.RoomRedaction);
@@ -514,48 +502,6 @@
 	}
 
 	/**
-<<<<<<< HEAD
-	 * Loads the timeline to a certain event, paginating in both directions if needed
-	 * @param currentEvent event to load the timeline to
-	 * @returns
-	 */
-	public async loadToEvent(currentEvent: TCurrentEvent): Promise<TimelineEvent[]> {
-		LOGGER.log(SMI.ROOM_TIMELINEMANAGER, `Loading timeline to event ${currentEvent.eventId}`);
-		// in case the event is not currently in the list: try to get it from its timeline
-		const timeline = await this.getEventTimeline(currentEvent.eventId);
-		if (!timeline) {
-			return [];
-		}
-
-		let tempEvents: MatrixEvent[] = this.prepareEvents(timeline.getEvents());
-
-		// need to paginate both directions, for when event is in beginning or end. The surplus does not matter
-		const joinPromises: Promise<MatrixEvent[]>[] = [];
-		joinPromises.push(this.performPaginate(Direction.Backward, SystemDefaults.initialRoomTimelineLimit, timeline));
-		joinPromises.push(this.performPaginate(Direction.Forward, SystemDefaults.initialRoomTimelineLimit, timeline));
-
-		const [newBackEvents, newForwardEvents] = await Promise.all(joinPromises);
-
-		if (newBackEvents?.length > 0 || newForwardEvents?.length > 0) {
-			tempEvents = [...newBackEvents, ...newForwardEvents];
-			tempEvents = Array.from(new Map(tempEvents.map((e) => [e.event.event_id, e])).values()); // make unique
-		}
-
-		let mappedEvents = tempEvents.map((event) => new TimelineEvent(event, this.roomId));
-		mappedEvents = this.ensureListLength(this.timelineEvents, mappedEvents, SystemDefaults.roomTimelineLimit, Direction.Backward);
-
-		// this.getRelatedEvents(mappedEvents).then((relatedEvents) => {
-		// 	this.relatedEvents = relatedEvents;
-		// });
-		this.timelineEvents = mappedEvents;
-		this.redactedEvents = [];
-
-		return mappedEvents;
-	}
-
-	/**
-=======
->>>>>>> d1540d99
 	 * Is the oldest message in the room loaded in the timeline?
 	 * @returns
 	 */
