import { defineStore } from 'pinia';

import { Optional } from 'matrix-events-sdk';
<<<<<<< HEAD
import { MatrixClient, EventTimeline } from 'matrix-js-sdk';

import { Authentication } from '@/core/authentication';
import { Events } from '@/core/events';
import { useSettings, useUser, useRooms } from '@/store/store';

const usePubHubs = defineStore('pubhubs', {
    state: () => {
        return {
            Auth: new Authentication(),
            client: {} as MatrixClient,
        };
    },

    getters: {
        getBaseUrl(state) {
            return state.Auth.getBaseUrl();
        },
    },

    actions: {
        centralLogin() {
            // @ts-ignore
            const centralLoginUrl = _env.PARENT_URL + '/login';
            window.top?.location.replace(centralLoginUrl);
        },

        async login() {
            console.log('PubHubs.login');
            try {
                const matrixClient = await this.Auth.login();
                this.client = matrixClient as MatrixClient;
                const events = new Events();
                events.startWithClient(this.client as MatrixClient);
                await events.initEvents();
                this.updateRooms();
                const user = useUser();
                const newUser = this.client.getUser(user.user.userId);
                if (newUser != null) {
                    user.setUser(newUser);
                    user.fetchDisplayName(this.client as MatrixClient);
                }
            } catch (error) {
                if (typeof error == 'string' && error.indexOf('M_FORBIDDEN') < 0) {
                    console.debug('ERROR:', error);
                }
            }
        },

        logout() {
            this.Auth.logout();
        },

        updateRooms() {
            console.log('PubHubs.updateRooms');
            const rooms = useRooms();
            const currentRooms = this.client.getRooms();
            rooms.updateRoomsWithMatrixRooms(currentRooms);
        },

        /**
         * Helpers
         */

        showDialog(message: string) {
            alert(message);
        },

        showError(error: string) {
            const message = 'Unfortanatly an error occured. Please contact the developers.\n\n' + error;
            this.showDialog(message);
        },

        /**
         * Wrapper methods for matrix client
         */

        async getPublicRooms(search: string) {
            return await this.client.publicRooms({
                limit: 10,
                filter: {
                    generic_search_term: search,
                },
            });
        },

        async joinRoom(roomId: string, router: any, search: string) {
            //
            const response = await this.getPublicRooms(search);
            console.info(`RESPONSE ---> ${response}`);
            try {
                await this.client.joinRoom(roomId);
                this.updateRooms();
            } catch (error) {
                // it returns an unknown type. Only option seems like to typecast to string.
                // Better to use the exact reason as the condition instead of status code.
                if (String(error).includes('M_FORBIDDEN')) {
                    console.info('Is Forbidden');
                    // User is forbidden but it is because it is secured room he is trying to access.
                    if (response.chunk[0].room_type === 'ph.messages.restricted') {
                        router.push({ name: 'secure-room', params: { id: roomId } });
                    } else {
                        // If not then there is some other issue. Show the error message.
                        this.showError(error as string);
                    }
                }
            }
        },

        newRoom(options: object) {
            this.client.createRoom(options);
        },

        leaveRoom(roomId: string) {
            this.client.leave(roomId);
        },

        addMessage(roomId: string, text: string) {
            const content = {
                body: text,
                msgtype: 'm.text',
            };
            this.client.sendEvent(roomId, 'm.room.message', content, '');
        },

        addImage(roomId: string, uri: string) {
            this.client.sendImageMessage(roomId, uri);
        },

        async changeDisplayName(name: string) {
            try {
                this.client.setDisplayName(name);
            } catch (error) {
                this.showError(error as string);
            }
        },

        async loadOlderEvents(roomId: string) {
            const self = this;
            return new Promise((resolve) => {
                const room = self.client.getRoom(roomId);
                if (room != null) {
                    const firstEvent = room.timeline[0].event;
                    if (firstEvent !== undefined && firstEvent.type !== 'm.room.create') {
                        const timelineSet = room.getTimelineSets()[0];
                        const eventId = firstEvent.event_id;
                        if (eventId !== undefined) {
                            self.client
                                .getEventTimeline(timelineSet, eventId)
                                .then((eventTimeline: Optional<EventTimeline>) => {
                                    if (eventTimeline) {
                                        const settings = useSettings();
                                        resolve(
                                            self.client.paginateEventTimeline(eventTimeline, {
                                                backwards: true,
                                                limit: settings.pagination,
                                            })
                                        );
                                    } else {
                                        resolve(false);
                                    }
                                })
                                .catch((error: string) => {
                                    self.showError(error);
                                });
                        }
                    } else {
                        resolve(false);
                    }
                } else {
                    resolve(false);
                }
            });
        },
    },
=======
import { User as MatrixUser, MatrixClient, EventTimeline } from 'matrix-js-sdk';

import { Authentication } from '@/core/authentication';
import { Events } from '@/core/events';
import { useSettings, User, useUser, useRooms } from '@/store/store';

import { api } from '@/core/api';

const usePubHubs = defineStore('pubhubs', {
	state: () => {
		return {
			Auth: new Authentication(),
			client: {} as MatrixClient,
		};
	},

	getters: {
		getBaseUrl(state) {
			return state.Auth.getBaseUrl();
		},
	},

	actions: {
		centralLogin() {
			// @ts-ignore
			const centralLoginUrl = _env.PARENT_URL + '/login';
			window.top?.location.replace(centralLoginUrl);
		},

		async login() {
			console.log('PubHubs.login');
			try {
				const matrixClient = await this.Auth.login();
				this.client = matrixClient as MatrixClient;
				const events = new Events();
				events.startWithClient(this.client as MatrixClient);
				await events.initEvents();
				this.updateRooms();
				const user = useUser();
				const newUser = this.client.getUser(user.user.userId);
				if (newUser != null) {
					user.setUser(newUser as User);
					await user.fetchDisplayName(this.client as MatrixClient);
					await user.fetchIsAdministrator(this.client as MatrixClient);
					api.setAccessToken(this.Auth.getAccessToken());
				}
			} catch (error) {
				if (typeof error == 'string' && error.indexOf('M_FORBIDDEN') < 0) {
					console.debug('ERROR:', error);
				}
			}
		},

		logout() {
			this.Auth.logout();
		},

		updateLoggedInStatusBasedOnGlobalStatus(globalLoginTime: string) {
			this.Auth.updateLoggedInStatusBasedOnGlobalStatus(globalLoginTime);
		},

		async updateRooms() {
			console.log('PubHubs.updateRooms');
			const rooms = useRooms();
			const currentRooms = this.client.getRooms();
			rooms.updateRoomsWithMatrixRooms(currentRooms);
			await rooms.fetchPublicRooms();
		},

		/**
		 * Helpers
		 */

		showDialog(message: string) {
			alert(message);
		},

		showError(error: string) {
			const message = 'Unfortanatly an error occured. Please contact the developers.\n\n' + error;
			this.showDialog(message);
		},

		/**
		 * Wrapper methods for matrix client
		 */

		async getPublicRooms(search: string) {
			return await this.client.publicRooms({
				limit: 10,
				filter: {
					generic_search_term: search,
				},
			});
		},

		async getAllPublicRooms() {
			return await this.client.publicRooms({
				limit: 1000,
				filter: {
					generic_search_term: '',
				},
			});
		},

		async joinRoom(room_id: string) {
			await this.client.joinRoom(room_id);
			this.updateRooms();
		},

		async invite(room_id: string, user_id: string, reason = undefined) {
			await this.client.invite(room_id, user_id, reason);
		},

		async createRoom(options: object) {
			await this.client.createRoom(options);
		},

		async leaveRoom(roomId: string) {
			await this.client.leave(roomId);
		},

		addMessage(roomId: string, text: string) {
			const rooms = useRooms();
			const room = rooms.room(roomId);
			if (room) {
				if (room.isPrivateRoom()) {
					// (re)invite other members
					const notInvitedMembersIds = room.notInvitedMembersIdsOfPrivateRoom();
					if (notInvitedMembersIds.length > 0) {
						for (let index = 0; index < notInvitedMembersIds.length; index++) {
							const memberId = notInvitedMembersIds[index];
							this.invite(roomId, memberId);
						}
					}
				}
			}
			const content = {
				body: text,
				msgtype: 'm.text',
			};
			this.client.sendEvent(roomId, 'm.room.message', content, '');
		},

		addImage(roomId: string, uri: string) {
			this.client.sendImageMessage(roomId, uri);
		},

		async changeDisplayName(name: string) {
			try {
				this.client.setDisplayName(name);
			} catch (error) {
				this.showError(error as string);
			}
		},

		async getUsers(): Promise<Array<MatrixUser>> {
			const response = (await this.client.getUsers()) as [];
			return response;
		},

		async loadOlderEvents(roomId: string) {
			const self = this;
			return new Promise((resolve) => {
				const room = self.client.getRoom(roomId);
				if (room != null) {
					const firstEvent = room.timeline[0].event;
					if (firstEvent !== undefined && firstEvent.type !== 'm.room.create') {
						const timelineSet = room.getTimelineSets()[0];
						const eventId = firstEvent.event_id;
						if (eventId !== undefined) {
							self.client
								.getEventTimeline(timelineSet, eventId)
								.then((eventTimeline: Optional<EventTimeline>) => {
									if (eventTimeline) {
										const settings = useSettings();
										resolve(
											self.client.paginateEventTimeline(eventTimeline, {
												backwards: true,
												limit: settings.pagination,
											}),
										);
									} else {
										resolve(false);
									}
								})
								.catch((error: string) => {
									self.showError(error);
								});
						}
					} else {
						resolve(false);
					}
				} else {
					resolve(false);
				}
			});
		},
	},
>>>>>>> d8b14a15
});

export { usePubHubs };<|MERGE_RESOLUTION|>--- conflicted
+++ resolved
@@ -1,183 +1,6 @@
 import { defineStore } from 'pinia';
 
 import { Optional } from 'matrix-events-sdk';
-<<<<<<< HEAD
-import { MatrixClient, EventTimeline } from 'matrix-js-sdk';
-
-import { Authentication } from '@/core/authentication';
-import { Events } from '@/core/events';
-import { useSettings, useUser, useRooms } from '@/store/store';
-
-const usePubHubs = defineStore('pubhubs', {
-    state: () => {
-        return {
-            Auth: new Authentication(),
-            client: {} as MatrixClient,
-        };
-    },
-
-    getters: {
-        getBaseUrl(state) {
-            return state.Auth.getBaseUrl();
-        },
-    },
-
-    actions: {
-        centralLogin() {
-            // @ts-ignore
-            const centralLoginUrl = _env.PARENT_URL + '/login';
-            window.top?.location.replace(centralLoginUrl);
-        },
-
-        async login() {
-            console.log('PubHubs.login');
-            try {
-                const matrixClient = await this.Auth.login();
-                this.client = matrixClient as MatrixClient;
-                const events = new Events();
-                events.startWithClient(this.client as MatrixClient);
-                await events.initEvents();
-                this.updateRooms();
-                const user = useUser();
-                const newUser = this.client.getUser(user.user.userId);
-                if (newUser != null) {
-                    user.setUser(newUser);
-                    user.fetchDisplayName(this.client as MatrixClient);
-                }
-            } catch (error) {
-                if (typeof error == 'string' && error.indexOf('M_FORBIDDEN') < 0) {
-                    console.debug('ERROR:', error);
-                }
-            }
-        },
-
-        logout() {
-            this.Auth.logout();
-        },
-
-        updateRooms() {
-            console.log('PubHubs.updateRooms');
-            const rooms = useRooms();
-            const currentRooms = this.client.getRooms();
-            rooms.updateRoomsWithMatrixRooms(currentRooms);
-        },
-
-        /**
-         * Helpers
-         */
-
-        showDialog(message: string) {
-            alert(message);
-        },
-
-        showError(error: string) {
-            const message = 'Unfortanatly an error occured. Please contact the developers.\n\n' + error;
-            this.showDialog(message);
-        },
-
-        /**
-         * Wrapper methods for matrix client
-         */
-
-        async getPublicRooms(search: string) {
-            return await this.client.publicRooms({
-                limit: 10,
-                filter: {
-                    generic_search_term: search,
-                },
-            });
-        },
-
-        async joinRoom(roomId: string, router: any, search: string) {
-            //
-            const response = await this.getPublicRooms(search);
-            console.info(`RESPONSE ---> ${response}`);
-            try {
-                await this.client.joinRoom(roomId);
-                this.updateRooms();
-            } catch (error) {
-                // it returns an unknown type. Only option seems like to typecast to string.
-                // Better to use the exact reason as the condition instead of status code.
-                if (String(error).includes('M_FORBIDDEN')) {
-                    console.info('Is Forbidden');
-                    // User is forbidden but it is because it is secured room he is trying to access.
-                    if (response.chunk[0].room_type === 'ph.messages.restricted') {
-                        router.push({ name: 'secure-room', params: { id: roomId } });
-                    } else {
-                        // If not then there is some other issue. Show the error message.
-                        this.showError(error as string);
-                    }
-                }
-            }
-        },
-
-        newRoom(options: object) {
-            this.client.createRoom(options);
-        },
-
-        leaveRoom(roomId: string) {
-            this.client.leave(roomId);
-        },
-
-        addMessage(roomId: string, text: string) {
-            const content = {
-                body: text,
-                msgtype: 'm.text',
-            };
-            this.client.sendEvent(roomId, 'm.room.message', content, '');
-        },
-
-        addImage(roomId: string, uri: string) {
-            this.client.sendImageMessage(roomId, uri);
-        },
-
-        async changeDisplayName(name: string) {
-            try {
-                this.client.setDisplayName(name);
-            } catch (error) {
-                this.showError(error as string);
-            }
-        },
-
-        async loadOlderEvents(roomId: string) {
-            const self = this;
-            return new Promise((resolve) => {
-                const room = self.client.getRoom(roomId);
-                if (room != null) {
-                    const firstEvent = room.timeline[0].event;
-                    if (firstEvent !== undefined && firstEvent.type !== 'm.room.create') {
-                        const timelineSet = room.getTimelineSets()[0];
-                        const eventId = firstEvent.event_id;
-                        if (eventId !== undefined) {
-                            self.client
-                                .getEventTimeline(timelineSet, eventId)
-                                .then((eventTimeline: Optional<EventTimeline>) => {
-                                    if (eventTimeline) {
-                                        const settings = useSettings();
-                                        resolve(
-                                            self.client.paginateEventTimeline(eventTimeline, {
-                                                backwards: true,
-                                                limit: settings.pagination,
-                                            })
-                                        );
-                                    } else {
-                                        resolve(false);
-                                    }
-                                })
-                                .catch((error: string) => {
-                                    self.showError(error);
-                                });
-                        }
-                    } else {
-                        resolve(false);
-                    }
-                } else {
-                    resolve(false);
-                }
-            });
-        },
-    },
-=======
 import { User as MatrixUser, MatrixClient, EventTimeline } from 'matrix-js-sdk';
 
 import { Authentication } from '@/core/authentication';
@@ -376,7 +199,6 @@
 			});
 		},
 	},
->>>>>>> d8b14a15
 });
 
 export { usePubHubs };