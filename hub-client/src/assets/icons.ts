import { iconSizes } from './sizes';

/**
 * Every icon has a key and a svg code:
 *
 *  'key': `<svg code>....</svg>`
 *
 * Adding / changing icons here will reflect in all the UI and the histoire environment.
 *
 *
 * For icon sizes, see ./sizes.ts
 *
 *
 * Some icons are based on https://tailwindtoolbox.com/icons
 */

const icons: { [key: string]: string } = {
<<<<<<< HEAD
    empty: ``,
    home: `
        <path stroke-width="2" d="M3 12l2-2m0 0l7-7 7 7M5 10v10a1 1 0 001 1h3m10-11l2 2m-2-2v10a1 1 0 01-1 1h-3m-6 0a1 1 0 001-1v-4a1 1 0 011-1h2a1 1 0 011 1v4a1 1 0 001 1m-6 0h6" />
        `,
    circle: `
        <circle cx="12" cy="12" r="9" fill="currentColor" />
        `,
    'pubhubs-home': `
=======
	empty: ``,
	home: `
        <path stroke-width="2" d="M3 12l2-2m0 0l7-7 7 7M5 10v10a1 1 0 001 1h3m10-11l2 2m-2-2v10a1 1 0 01-1 1h-3m-6 0a1 1 0 001-1v-4a1 1 0 011-1h2a1 1 0 011 1v4a1 1 0 001 1m-6 0h6" />
        `,
	circle: `
        <circle cx="12" cy="12" r="9" fill="currentColor" />
        `,
	'pubhubs-home': `
>>>>>>> d8b14a15
        <circle cx="12" cy="12" r="9" fill="currentColor"/>
        <path d="M4.25306 12.2951L17.0548 0.626046L13.3499 17.5472L0.548216 29.2163L4.25306 12.2951Z" fill="black" stroke="black" stroke-linejoin="round" transform="scale(0.5) translate(15,9)"/>
        <circle cx="12" cy="12" r="1" fill="currentColor"/>
        `,
<<<<<<< HEAD
    close: `
=======
	close: `
>>>>>>> d8b14a15
        <path stroke="none" d="M0 0h24v24H0z"/>
        <line x1="18" y1="6" x2="6" y2="18" />
        <line x1="6" y1="6" x2="18" y2="18" />
        `,
<<<<<<< HEAD
    plus: `
=======
	plus: `
>>>>>>> d8b14a15
        <circle cx="12" cy="12" r="10" />
        <line x1="12" y1="8" x2="12" y2="16" />
        <line x1="8" y1="12" x2="16" y2="12" />
        `,
<<<<<<< HEAD
    remove: `
=======
	remove: `
>>>>>>> d8b14a15
        <circle cx="12" cy="12" r="10" />
        <line x1="15" y1="9" x2="9" y2="15" />
        <line x1="9" y1="9" x2="15" y2="15" />
        `,
<<<<<<< HEAD
    'chevron-down': `
        <path stroke="none" d="M0 0h24v24H0z" />
        <polyline points="6 9 12 15 18 9" />
        `,
    'chevron-up': `
        <path stroke="none" d="M0 0h24v24H0z" />
        <polyline points="6 15 12 9 18 15" />
        `,
    cog: `
        <path stroke-linecap="round" stroke-linejoin="round" stroke-width="2" d="M10.325 4.317c.426-1.756 2.924-1.756 3.35 0a1.724 1.724 0 002.573 1.066c1.543-.94 3.31.826 2.37 2.37a1.724 1.724 0 001.065 2.572c1.756.426 1.756 2.924 0 3.35a1.724 1.724 0 00-1.066 2.573c.94 1.543-.826 3.31-2.37 2.37a1.724 1.724 0 00-2.572 1.065c-.426 1.756-2.924 1.756-3.35 0a1.724 1.724 0 00-2.573-1.066c-1.543.94-3.31-.826-2.37-2.37a1.724 1.724 0 00-1.065-2.572c-1.756-.426-1.756-2.924 0-3.35a1.724 1.724 0 001.066-2.573c-.94-1.543.826-3.31 2.37-2.37.996.608 2.296.07 2.572-1.065z" />
        <path stroke-linecap="round" stroke-linejoin="round" stroke-width="2" d="M15 12a3 3 0 11-6 0 3 3 0 016 0z" />
        `,
    edit: `
=======
	'chevron-down': `
        <path stroke="none" d="M0 0h24v24H0z" />
        <polyline points="6 9 12 15 18 9" />
        `,
	'chevron-up': `
        <path stroke="none" d="M0 0h24v24H0z" />
        <polyline points="6 15 12 9 18 15" />
        `,
	cog: `
        <path stroke-linecap="round" stroke-linejoin="round" stroke-width="2" d="M10.325 4.317c.426-1.756 2.924-1.756 3.35 0a1.724 1.724 0 002.573 1.066c1.543-.94 3.31.826 2.37 2.37a1.724 1.724 0 001.065 2.572c1.756.426 1.756 2.924 0 3.35a1.724 1.724 0 00-1.066 2.573c.94 1.543-.826 3.31-2.37 2.37a1.724 1.724 0 00-2.572 1.065c-.426 1.756-2.924 1.756-3.35 0a1.724 1.724 0 00-2.573-1.066c-1.543.94-3.31-.826-2.37-2.37a1.724 1.724 0 00-1.065-2.572c-1.756-.426-1.756-2.924 0-3.35a1.724 1.724 0 001.066-2.573c-.94-1.543.826-3.31 2.37-2.37.996.608 2.296.07 2.572-1.065z" />
        <path stroke-linecap="round" stroke-linejoin="round" stroke-width="2" d="M15 12a3 3 0 11-6 0 3 3 0 016 0z" />
        `,
	edit: `
>>>>>>> d8b14a15
        <path stroke="none" d="M0 0h24v24H0z"/>
        <path d="M9 7 h-3a2 2 0 0 0 -2 2v9a2 2 0 0 0 2 2h9a2 2 0 0 0 2 -2v-3" />
        <path d="M9 15h3l8.5 -8.5a1.5 1.5 0 0 0 -3 -3l-8.5 8.5v3" />
        <line x1="16" y1="5" x2="19" y2="8" />
        `,
<<<<<<< HEAD
    power: `
=======
	power: `
>>>>>>> d8b14a15
        <path stroke="none" d="M0 0h24v24H0z"/>
        <path d="M7 6a7.75 7.75 0 1 0 10 0" />
        <line x1="12" y1="4" x2="12" y2="12" />
        `,
<<<<<<< HEAD
    unlink: `
=======
	unlink: `
>>>>>>> d8b14a15
        <path d="M10 14a3.5 3.5 0 0 0 5 0l4 -4a3.5 3.5 0 0 0 -5 -5l-.5 .5" />
        <path d="M14 10a3.5 3.5 0 0 0 -5 0l-4 4a3.5 3.5 0 0 0 5 5l.5 -.5" />
        <line x1="16" y1="21" x2="16" y2="19" />
        <line x1="19" y1="16" x2="21" y2="16" />
        <line x1="3" y1="8" x2="5" y2="8" />
        <line x1="8" y1="3" x2="8" y2="5" />
        `,
<<<<<<< HEAD
    talk: `
=======
	talk: `
>>>>>>> d8b14a15
        <g id="Page-1" stroke="none" stroke-width="1" fill="none" fill-rule="evenodd">
            <path d="M21.641789,13.3147778 C22.0252911,18.8215755 17.7986006,23.5980192 12.204769,23.9755213 C9.20358535,24.1806892 6.41083623,23.0726829 4.41839164,21.1605054 L0,21.439507 L2.55933113,18.7477085 C1.88406065,17.5331016 1.46723996,16.1543438 1.35886435,14.6853188 C0.983717226,9.17852105 5.21036278,4.40212572 10.8042111,4.02461092 C16.3980593,3.64709478 21.2499534,7.80797997 21.6334556,13.3147778 L21.641789,13.3147778 Z" id="Path" fill="currentColor"></path>
        </g>
        `,
<<<<<<< HEAD
    room: `
=======
	room: `
>>>>>>> d8b14a15
        <g id="Page-1" stroke="none" stroke-width="1" fill="none" fill-rule="evenodd">
        <g id="Vector" transform="translate(0.000000, 1.00000)">
            <path d="M21.641789,12.3147778 C22.0252911,17.8215755 17.7986006,22.5980192 12.204769,22.9755213 C9.20358535,23.1806892 6.41083623,22.0726829 4.41839164,20.1605054 L0,20.439507 L2.55933113,17.7477085 C1.88406065,16.5331016 1.46723996,15.1543438 1.35886435,13.6853188 C0.983717226,8.17852105 5.21036278,3.40212572 10.8042111,3.02461092 C16.3980593,2.64709478 21.2499534,6.80797997 21.6334556,12.3147778 L21.641789,12.3147778 Z" id="Path" fill="currentColor"></path>
            <path d="M4.0230087,9.31440598 C3.6690247,14.8212063 7.57054351,19.5975687 12.7341084,19.975071 C15.5044086,20.180239 18.082341,19.0723989 19.9215355,17.1602205 L24.0000438,17.4392222 L21.6375293,14.7473558 C22.2608665,13.5327317 22.6457022,12.15399 22.7457028,10.6849643 C23.0920382,5.17814741 19.1904644,0.401759933 14.0269162,0.0242446296 C8.86336806,-0.353271341 4.3846874,3.80760572 4.03070341,9.31440598 L4.0230087,9.31440598 Z" id="Path" stroke="currentColor" fill="#FFFFFF"></path>
        </g>
        </g>
        `,
<<<<<<< HEAD
    search: `
=======
	search: `
>>>>>>> d8b14a15
        <path stroke="none" d="M0 0h24v24H0z"/>
        <circle cx="10" cy="10" r="7" />
        <line x1="21" y1="21" x2="15" y2="15" />
        `,
<<<<<<< HEAD
    emoticon: `
        <path stroke-linecap="round" stroke-linejoin="round" stroke-width="2" d="M14.828 14.828a4 4 0 01-5.656 0M9 10h.01M15 10h.01M21 12a9 9 0 11-18 0 9 9 0 0118 0z"/>
        `,
    paperclip: `
        <path stroke="none" d="M0 0h24v24H0z"/>
        <path d="M15 7l-6.5 6.5a1.5 1.5 0 0 0 3 3l6.5 -6.5a3 3 0 0 0 -6 -6l-6.5 6.5a4.5 4.5 0 0 0 9 9 l6.5 -6.5" />
        `,
    lock: `<path d="M15.1176 4.48959L8.17454 1L1 4.48959C2.15718 9.2003 4.93443 16.0733 8.17454 17C11.6461 15.8416 14.269 9.2003 15.1176 4.48959Z" fill="white" stroke="white" stroke-linejoin="round"/>`,

    'arrow-right': `
        <path stroke="none" d="M0 0h24v24H0z"/>  <line x1="5" y1="12" x2="19" y2="12" />  <line x1="15" y1="16" x2="19" y2="12" />  <line x1="15" y1="8" x2="19" y2="12" />
        `,
=======
	emoticon: `
        <path stroke-linecap="round" stroke-linejoin="round" stroke-width="2" d="M14.828 14.828a4 4 0 01-5.656 0M9 10h.01M15 10h.01M21 12a9 9 0 11-18 0 9 9 0 0118 0z"/>
        `,
	paperclip: `
        <path stroke="none" d="M0 0h24v24H0z"/>
        <path d="M15 7l-6.5 6.5a1.5 1.5 0 0 0 3 3l6.5 -6.5a3 3 0 0 0 -6 -6l-6.5 6.5a4.5 4.5 0 0 0 9 9 l6.5 -6.5" />
        `,
	lock: `
        <path d="M15.1176 4.48959L8.17454 1L1 4.48959C2.15718 9.2003 4.93443 16.0733 8.17454 17C11.6461 15.8416 14.269 9.2003 15.1176 4.48959Z" stroke-linejoin="round"/>
        `,
	'arrow-right': `
        <path stroke="none" d="M0 0h24v24H0z"/>  <line x1="5" y1="12" x2="19" y2="12" />  <line x1="15" y1="16" x2="19" y2="12" />  <line x1="15" y1="8" x2="19" y2="12" />
        `,
	admin: `
        <path stroke-linecap="round" stroke-linejoin="round" stroke-width="2" d="M17 14v6m-3-3h6M6 10h2a2 2 0 002-2V6a2 2 0 00-2-2H6a2 2 0 00-2 2v2a2 2 0 002 2zm10 0h2a2 2 0 002-2V6a2 2 0 00-2-2h-2a2 2 0 00-2 2v2a2 2 0 002 2zM6 20h2a2 2 0 002-2v-2a2 2 0 00-2-2H6a2 2 0 00-2 2v2a2 2 0 002 2z"/>
    `,
>>>>>>> d8b14a15
};

export { icons, iconSizes as sizes };<|MERGE_RESOLUTION|>--- conflicted
+++ resolved
@@ -15,16 +15,6 @@
  */
 
 const icons: { [key: string]: string } = {
-<<<<<<< HEAD
-    empty: ``,
-    home: `
-        <path stroke-width="2" d="M3 12l2-2m0 0l7-7 7 7M5 10v10a1 1 0 001 1h3m10-11l2 2m-2-2v10a1 1 0 01-1 1h-3m-6 0a1 1 0 001-1v-4a1 1 0 011-1h2a1 1 0 011 1v4a1 1 0 001 1m-6 0h6" />
-        `,
-    circle: `
-        <circle cx="12" cy="12" r="9" fill="currentColor" />
-        `,
-    'pubhubs-home': `
-=======
 	empty: ``,
 	home: `
         <path stroke-width="2" d="M3 12l2-2m0 0l7-7 7 7M5 10v10a1 1 0 001 1h3m10-11l2 2m-2-2v10a1 1 0 01-1 1h-3m-6 0a1 1 0 001-1v-4a1 1 0 011-1h2a1 1 0 011 1v4a1 1 0 001 1m-6 0h6" />
@@ -33,53 +23,25 @@
         <circle cx="12" cy="12" r="9" fill="currentColor" />
         `,
 	'pubhubs-home': `
->>>>>>> d8b14a15
         <circle cx="12" cy="12" r="9" fill="currentColor"/>
         <path d="M4.25306 12.2951L17.0548 0.626046L13.3499 17.5472L0.548216 29.2163L4.25306 12.2951Z" fill="black" stroke="black" stroke-linejoin="round" transform="scale(0.5) translate(15,9)"/>
         <circle cx="12" cy="12" r="1" fill="currentColor"/>
         `,
-<<<<<<< HEAD
-    close: `
-=======
 	close: `
->>>>>>> d8b14a15
         <path stroke="none" d="M0 0h24v24H0z"/>
         <line x1="18" y1="6" x2="6" y2="18" />
         <line x1="6" y1="6" x2="18" y2="18" />
         `,
-<<<<<<< HEAD
-    plus: `
-=======
 	plus: `
->>>>>>> d8b14a15
         <circle cx="12" cy="12" r="10" />
         <line x1="12" y1="8" x2="12" y2="16" />
         <line x1="8" y1="12" x2="16" y2="12" />
         `,
-<<<<<<< HEAD
-    remove: `
-=======
 	remove: `
->>>>>>> d8b14a15
         <circle cx="12" cy="12" r="10" />
         <line x1="15" y1="9" x2="9" y2="15" />
         <line x1="9" y1="9" x2="15" y2="15" />
         `,
-<<<<<<< HEAD
-    'chevron-down': `
-        <path stroke="none" d="M0 0h24v24H0z" />
-        <polyline points="6 9 12 15 18 9" />
-        `,
-    'chevron-up': `
-        <path stroke="none" d="M0 0h24v24H0z" />
-        <polyline points="6 15 12 9 18 15" />
-        `,
-    cog: `
-        <path stroke-linecap="round" stroke-linejoin="round" stroke-width="2" d="M10.325 4.317c.426-1.756 2.924-1.756 3.35 0a1.724 1.724 0 002.573 1.066c1.543-.94 3.31.826 2.37 2.37a1.724 1.724 0 001.065 2.572c1.756.426 1.756 2.924 0 3.35a1.724 1.724 0 00-1.066 2.573c.94 1.543-.826 3.31-2.37 2.37a1.724 1.724 0 00-2.572 1.065c-.426 1.756-2.924 1.756-3.35 0a1.724 1.724 0 00-2.573-1.066c-1.543.94-3.31-.826-2.37-2.37a1.724 1.724 0 00-1.065-2.572c-1.756-.426-1.756-2.924 0-3.35a1.724 1.724 0 001.066-2.573c-.94-1.543.826-3.31 2.37-2.37.996.608 2.296.07 2.572-1.065z" />
-        <path stroke-linecap="round" stroke-linejoin="round" stroke-width="2" d="M15 12a3 3 0 11-6 0 3 3 0 016 0z" />
-        `,
-    edit: `
-=======
 	'chevron-down': `
         <path stroke="none" d="M0 0h24v24H0z" />
         <polyline points="6 9 12 15 18 9" />
@@ -93,26 +55,17 @@
         <path stroke-linecap="round" stroke-linejoin="round" stroke-width="2" d="M15 12a3 3 0 11-6 0 3 3 0 016 0z" />
         `,
 	edit: `
->>>>>>> d8b14a15
         <path stroke="none" d="M0 0h24v24H0z"/>
         <path d="M9 7 h-3a2 2 0 0 0 -2 2v9a2 2 0 0 0 2 2h9a2 2 0 0 0 2 -2v-3" />
         <path d="M9 15h3l8.5 -8.5a1.5 1.5 0 0 0 -3 -3l-8.5 8.5v3" />
         <line x1="16" y1="5" x2="19" y2="8" />
         `,
-<<<<<<< HEAD
-    power: `
-=======
 	power: `
->>>>>>> d8b14a15
         <path stroke="none" d="M0 0h24v24H0z"/>
         <path d="M7 6a7.75 7.75 0 1 0 10 0" />
         <line x1="12" y1="4" x2="12" y2="12" />
         `,
-<<<<<<< HEAD
-    unlink: `
-=======
 	unlink: `
->>>>>>> d8b14a15
         <path d="M10 14a3.5 3.5 0 0 0 5 0l4 -4a3.5 3.5 0 0 0 -5 -5l-.5 .5" />
         <path d="M14 10a3.5 3.5 0 0 0 -5 0l-4 4a3.5 3.5 0 0 0 5 5l.5 -.5" />
         <line x1="16" y1="21" x2="16" y2="19" />
@@ -120,20 +73,12 @@
         <line x1="3" y1="8" x2="5" y2="8" />
         <line x1="8" y1="3" x2="8" y2="5" />
         `,
-<<<<<<< HEAD
-    talk: `
-=======
 	talk: `
->>>>>>> d8b14a15
         <g id="Page-1" stroke="none" stroke-width="1" fill="none" fill-rule="evenodd">
             <path d="M21.641789,13.3147778 C22.0252911,18.8215755 17.7986006,23.5980192 12.204769,23.9755213 C9.20358535,24.1806892 6.41083623,23.0726829 4.41839164,21.1605054 L0,21.439507 L2.55933113,18.7477085 C1.88406065,17.5331016 1.46723996,16.1543438 1.35886435,14.6853188 C0.983717226,9.17852105 5.21036278,4.40212572 10.8042111,4.02461092 C16.3980593,3.64709478 21.2499534,7.80797997 21.6334556,13.3147778 L21.641789,13.3147778 Z" id="Path" fill="currentColor"></path>
         </g>
         `,
-<<<<<<< HEAD
-    room: `
-=======
 	room: `
->>>>>>> d8b14a15
         <g id="Page-1" stroke="none" stroke-width="1" fill="none" fill-rule="evenodd">
         <g id="Vector" transform="translate(0.000000, 1.00000)">
             <path d="M21.641789,12.3147778 C22.0252911,17.8215755 17.7986006,22.5980192 12.204769,22.9755213 C9.20358535,23.1806892 6.41083623,22.0726829 4.41839164,20.1605054 L0,20.439507 L2.55933113,17.7477085 C1.88406065,16.5331016 1.46723996,15.1543438 1.35886435,13.6853188 C0.983717226,8.17852105 5.21036278,3.40212572 10.8042111,3.02461092 C16.3980593,2.64709478 21.2499534,6.80797997 21.6334556,12.3147778 L21.641789,12.3147778 Z" id="Path" fill="currentColor"></path>
@@ -141,29 +86,11 @@
         </g>
         </g>
         `,
-<<<<<<< HEAD
-    search: `
-=======
 	search: `
->>>>>>> d8b14a15
         <path stroke="none" d="M0 0h24v24H0z"/>
         <circle cx="10" cy="10" r="7" />
         <line x1="21" y1="21" x2="15" y2="15" />
         `,
-<<<<<<< HEAD
-    emoticon: `
-        <path stroke-linecap="round" stroke-linejoin="round" stroke-width="2" d="M14.828 14.828a4 4 0 01-5.656 0M9 10h.01M15 10h.01M21 12a9 9 0 11-18 0 9 9 0 0118 0z"/>
-        `,
-    paperclip: `
-        <path stroke="none" d="M0 0h24v24H0z"/>
-        <path d="M15 7l-6.5 6.5a1.5 1.5 0 0 0 3 3l6.5 -6.5a3 3 0 0 0 -6 -6l-6.5 6.5a4.5 4.5 0 0 0 9 9 l6.5 -6.5" />
-        `,
-    lock: `<path d="M15.1176 4.48959L8.17454 1L1 4.48959C2.15718 9.2003 4.93443 16.0733 8.17454 17C11.6461 15.8416 14.269 9.2003 15.1176 4.48959Z" fill="white" stroke="white" stroke-linejoin="round"/>`,
-
-    'arrow-right': `
-        <path stroke="none" d="M0 0h24v24H0z"/>  <line x1="5" y1="12" x2="19" y2="12" />  <line x1="15" y1="16" x2="19" y2="12" />  <line x1="15" y1="8" x2="19" y2="12" />
-        `,
-=======
 	emoticon: `
         <path stroke-linecap="round" stroke-linejoin="round" stroke-width="2" d="M14.828 14.828a4 4 0 01-5.656 0M9 10h.01M15 10h.01M21 12a9 9 0 11-18 0 9 9 0 0118 0z"/>
         `,
@@ -180,7 +107,6 @@
 	admin: `
         <path stroke-linecap="round" stroke-linejoin="round" stroke-width="2" d="M17 14v6m-3-3h6M6 10h2a2 2 0 002-2V6a2 2 0 00-2-2H6a2 2 0 00-2 2v2a2 2 0 002 2zm10 0h2a2 2 0 002-2V6a2 2 0 00-2-2h-2a2 2 0 00-2 2v2a2 2 0 002 2zM6 20h2a2 2 0 002-2v-2a2 2 0 00-2-2H6a2 2 0 00-2 2v2a2 2 0 002 2z"/>
     `,
->>>>>>> d8b14a15
 };
 
 export { icons, iconSizes as sizes };