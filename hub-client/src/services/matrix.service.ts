--- conflicted
+++ resolved
@@ -232,16 +232,8 @@
 			if (state !== SlidingSyncState.Complete) return;
 
 			const roomList = response?.rooms;
-<<<<<<< HEAD
-			const isObjectEmpty = (object: any) => {
-				return Object.keys(object).length === 0 && object.constructor === Object;
-			};
-			if (!roomList || isObjectEmpty(roomList)) return;
-			console.error('sliding sync RoomList ', roomList);
-=======
 			if (!roomList || Object.keys(roomList).length === 0) return;
 			//console.error('sliding sync RoomList ', roomList);
->>>>>>> d1540d99
 
 			const joinPromises: Promise<any>[] = [];
 
