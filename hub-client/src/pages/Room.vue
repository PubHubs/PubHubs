--- conflicted
+++ resolved
@@ -28,15 +28,9 @@
 							<GlobalBarButton v-if="settings.isFeatureEnabled(FeatureFlag.roomLibrary)" type="folder-simple" :selected="showLibrary" @click="toggleLibrary"></GlobalBarButton>
 							<GlobalBarButton type="users" :selected="showMembers" @click="toggleMembersList"></GlobalBarButton>
 							<!--Only show Editing icon for steward but not for administrator-->
-<<<<<<< HEAD
-							<GlobalBarButton v-if="room.getUserPowerLevel(user.userId) === 50" type="cog" size="sm" @click="stewardCanEdit()" />
+							<GlobalBarButton v-if="room.getUserPowerLevel(user.userId) === 50" type="dots-three-vertical" @click="stewardCanEdit()" />
 							<!--Except for moderator everyone should talk to room moderator e.g., admins-->
-							<GlobalBarButton v-if="room.getUserPowerLevel(user.userId) !== 50 && room.getRoomStewards().length > 0" type="moderator_msg" size="sm" @click="messageRoomSteward()" />
-=======
-							<GlobalBarButton v-if="room.getUserPowerLevel(user.user.userId) === 50" type="dots-three-vertical" @click="stewardCanEdit()" />
-							<!--Except for moderator everyone should talk to room moderator e.g., admins-->
-							<GlobalBarButton v-if="room.getUserPowerLevel(user.user.userId) !== 50 && room.getRoomStewards().length > 0" type="chat-circle" @click="messageRoomSteward()" />
->>>>>>> 4cedf728
+							<GlobalBarButton v-if="room.getUserPowerLevel(user.userId) !== 50 && room.getRoomStewards().length > 0" type="chat-circle" @click="messageRoomSteward()" />
 						</RoomHeaderButtons>
 						<SearchInput :search-parameters="searchParameters" @scroll-to-event-id="onScrollToEventId" @toggle-searchbar="handleToggleSearchbar" @search-started="showMembers = false" :room="rooms.currentRoom" />
 					</div>
