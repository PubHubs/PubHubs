<template>
	<template v-if="rooms.currentRoomExists">
		<HeaderFooter :headerSize="'sm'" :headerMobilePadding="true" bgBarLow="bg-background" bgBarMedium="bg-surface-low">
			<template #header>
				<div class="text-on-surface-dim items-center gap-4" :class="isMobile ? 'hidden' : 'flex'">
					<span class="font-semibold uppercase">{{ $t('rooms.room') }}</span>
					<hr class="bg-on-surface-dim h-[2px] grow" />
				</div>
				<div class="flex h-full items-center justify-between gap-4" :class="isMobile ? 'pl-8' : 'pl-0'" data-testid="roomheader">
					<div v-if="rooms.currentRoom && !isSearchBarExpanded" class="relative flex w-fit items-center gap-3" data-testid="roomtype">
						<Icon v-if="!notPrivateRoom()" type="caret-left" data-testid="back" class="cursor-pointer" @click="router.push({ name: 'direct-msg' })" />
						<Icon v-if="showLibrary" type="caret-left" size="base" @click.stop="toggleLibrary" class="cursor-pointer" />
						<Icon v-if="showLibrary" type="folder-simple" size="base" data-testid="roomlibrary-icon" />
						<Icon v-else-if="notPrivateRoom()" :type="rooms.currentRoom.isSecuredRoom() ? 'shield' : 'chats-circle'" />
						<div class="group relative hover:mt-[2px] hover:cursor-pointer" @click="copyRoomUrl" :title="t('menu.copy_room_url')">
							<div class="flex flex-col group-hover:border-b-2 group-hover:border-dotted">
								<H3 class="text-on-surface flex">
									<TruncatedText class="font-headings font-semibold">
										<PrivateRoomHeader v-if="room.isPrivateRoom()" :room="room" :members="room.getOtherJoinedAndInvitedMembers()" />
										<GroupRoomHeader v-else-if="room.isGroupRoom()" :room="room" :members="room.getOtherJoinedAndInvitedMembers()" />
										<AdminContactRoomHeader v-else-if="room.isAdminContactRoom()" :room="room" :members="room.getOtherJoinedAndInvitedMembers()" />
										<StewardContactRoomHeader v-else-if="room.isStewardContactRoom()" :room="room" :members="room.getOtherJoinedAndInvitedMembers()" />
										<RoomName v-else :room="rooms.currentRoom" />
									</TruncatedText>
								</H3>
								<TruncatedText class="hidden md:inline"> </TruncatedText>
							</div>
							<Icon type="copy" size="sm" class="text-on-surface-dim group-hover:text-on-surface absolute top-0 right-0 -mr-2" />
						</div>
					</div>
					<div class="flex gap-4" :class="{ 'w-full': isSearchBarExpanded }">
						<RoomHeaderButtons>
							<GlobalBarButton v-if="settings.isFeatureEnabled(FeatureFlag.roomLibrary)" type="folder-simple" :selected="showLibrary" @click="toggleLibrary"></GlobalBarButton>
							<GlobalBarButton type="users" :selected="showMembers" @click="toggleMembersList"></GlobalBarButton>
							<!--Only show Editing icon for steward but not for administrator-->
							<GlobalBarButton v-if="hasRoomPermission(room.getUserPowerLevel(user.userId), actions.StewardPanel)" type="dots-three-vertical" @click="stewardCanEdit()" />
							<!--Except for moderator everyone should talk to room moderator-->
							<GlobalBarButton v-if="hasRoomPermission(room.getUserPowerLevel(user.userId), actions.MessageSteward) && room.getRoomStewards().length > 0" type="chat-circle" @click="messageRoomSteward()" />
						</RoomHeaderButtons>
						<SearchInput :search-parameters="searchParameters" @scroll-to-event-id="onScrollToEventId" @toggle-searchbar="handleToggleSearchbar" @search-started="showMembers = false" :room="rooms.currentRoom" />
					</div>
				</div>
			</template>

			<div class="flex h-full w-full justify-between overflow-hidden">
				<RoomLibrary v-if="showLibrary" :room="room" @close="toggleLibrary"></RoomLibrary>
				<div class="flex h-full w-full flex-col overflow-hidden" :class="{ hidden: showLibrary }">
					<RoomTimeline v-if="rooms.rooms[props.id].getTimelineNewestMessageEventId()" ref="roomTimeLineComponent" :room="room" :event-id-to-scroll="scrollToEventId" @scrolled-to-event-id="room.setCurrentEvent(undefined)">
					</RoomTimeline>
				</div>
				<RoomThread
					v-if="room.getCurrentThreadId()"
					:class="{ hidden: showLibrary }"
					:room="room"
					:scroll-to-event-id="room.getCurrentEvent()?.eventId"
					@scrolled-to-event-id="room.setCurrentEvent(undefined)"
					@thread-length-changed="currentThreadLengthChanged"
				>
				</RoomThread>
				<RoomMemberList v-if="showMembers" :room="room" @close="toggleMembersList"></RoomMemberList>
			</div>

			<template #footer>
				<EditRoomForm v-if="showEditRoom" :room="currentRoomToEdit" :secured="secured" @close="closeEdit()" />
			</template>
		</HeaderFooter>
	</template>
	<!-- Secure room join dialog -->
	<RoomLoginDialog v-if="joinSecuredRoom" v-model:dialogOpen="joinSecuredRoom" title="rooms.join_room" message="rooms.join_secured_room_dialog" :messageValues="[]" :secured="true" @close="router.push({ name: 'home' })" />
</template>

<script setup lang="ts">
	// Packages
	import { computed, onMounted, ref, watch } from 'vue';
	import { useI18n } from 'vue-i18n';
	import { useRoute, useRouter } from 'vue-router';

	// Components
	import H3 from '@hub-client/components/elements/H3.vue';
	import Icon from '@hub-client/components/elements/Icon.vue';
	import TruncatedText from '@hub-client/components/elements/TruncatedText.vue';
	import SearchInput from '@hub-client/components/forms/SearchInput.vue';
	import AdminContactRoomHeader from '@hub-client/components/rooms/AdminContactRoomHeader.vue';
	import EditRoomForm from '@hub-client/components/rooms/EditRoomForm.vue';
	import GroupRoomHeader from '@hub-client/components/rooms/GroupRoomHeader.vue';
	import PrivateRoomHeader from '@hub-client/components/rooms/PrivateRoomHeader.vue';
	import RoomHeaderButtons from '@hub-client/components/rooms/RoomHeaderButtons.vue';
	import RoomLibrary from '@hub-client/components/rooms/RoomLibrary.vue';
	import RoomMemberList from '@hub-client/components/rooms/RoomMemberList.vue';
	import RoomName from '@hub-client/components/rooms/RoomName.vue';
	import RoomThread from '@hub-client/components/rooms/RoomThread.vue';
	import RoomTimeline from '@hub-client/components/rooms/RoomTimeline.vue';
	import StewardContactRoomHeader from '@hub-client/components/rooms/StewardContactRoomHeader.vue';
	import GlobalBarButton from '@hub-client/components/ui/GlobalbarButton.vue';
	import HeaderFooter from '@hub-client/components/ui/HeaderFooter.vue';

	// Composables
	import { useClipboard } from '@hub-client/composables/useClipboard';

	// Logic
	import { LOGGER } from '@hub-client/logic/logging/Logger';
	import { SMI } from '@hub-client/logic/logging/StatusMessage';

<<<<<<< HEAD
	// Models
	import { ScrollPosition } from '@hub-client/models/constants';
=======
	import { ScrollPosition, actions } from '@hub-client/models/constants';
	import { hasRoomPermission } from '@hub-client/models/hubmanagement/roompermissions';
>>>>>>> 0026e1ac
	import { RoomType } from '@hub-client/models/rooms/TBaseRoom';
	import { TPublicRoom } from '@hub-client/models/rooms/TPublicRoom';
	import { TSecuredRoom } from '@hub-client/models/rooms/TSecuredRoom';
	import { TSearchParameters } from '@hub-client/models/search/TSearch';

	// Stores
	import { useHubSettings } from '@hub-client/stores/hub-settings';
	import { usePubhubsStore } from '@hub-client/stores/pubhubs';
	import { useRooms } from '@hub-client/stores/rooms';
	import { FeatureFlag, useSettings } from '@hub-client/stores/settings';
	import { useUser } from '@hub-client/stores/user';

	const { t } = useI18n();
	const route = useRoute();
	const rooms = useRooms();
	const user = useUser();
	const router = useRouter();
	const hubSettings = useHubSettings();
	const { copyCurrentRoomUrl: copyRoomUrl } = useClipboard();
	const currentRoomToEdit = ref<TSecuredRoom | TPublicRoom | null>(null);
	const showEditRoom = ref(false);
	const showMembers = ref(false);
	const showLibrary = ref(false);
	const secured = ref(false);
	const isSearchBarExpanded = ref<boolean>(false);
	const settings = useSettings();
	const isMobile = computed(() => settings.isMobileState);
	const pubhubs = usePubhubsStore();
	const joinSecuredRoom = ref<string | null>(null);
	const roomTimeLineComponent = ref<InstanceType<typeof RoomTimeline> | null>(null);
	const scrollToEventId = ref<string>();

	// Passed by the router
	const props = defineProps({
		id: { type: String, required: true },
	});

	const searchParameters = ref<TSearchParameters>({ roomId: props.id, term: '' });

	const room = computed(() => {
		let r = rooms.rooms[props.id];
		if (!r) {
			// I want the side effect that should be avoided according to the lint rule.
			// eslint-disable-next-line
			router.push({
				name: 'error-page',
				query: { errorKey: 'errors.cant_find_room' },
			});
			return undefined;
		}
		// the name of the room will be synced later, start with an empty name
		if (r.name === props.id) {
			r.name = '';
		}
		return r;
	});

	const handleToggleSearchbar = (isExpanded: boolean) => {
		isSearchBarExpanded.value = isExpanded;
	};

	onMounted(() => {
		update();
		// Update might not have rooms loaded in the store, therefore, scrollToEventId is explicitly set here.
		scrollToEventId.value = rooms.scrollPositions[props.id];
		LOGGER.log(SMI.ROOM, `Room mounted `);
	});

	watch(route, () => {
		if (rooms.currentRoom) {
			// for scrolling back to this room: save the id of the first visible event
			const firstEventId = getFirstVisibleEventId();
			if (firstEventId) {
				rooms.scrollPositions[rooms.currentRoom.roomId] = firstEventId ?? '';
			}
			rooms.currentRoom.setCurrentThreadId(undefined); // reset current thread
			rooms.currentRoom.setCurrentEvent(undefined); // reset current event
		}
		update();
	});

	/**
	 * Gets the Event Id of the first visible event in the roomtimeline
	 * Needed to save the current scrollposition
	 */
	function getFirstVisibleEventId(): string | null {
		const container = roomTimeLineComponent.value?.elRoomTimeline;
		if (!container) return null;

		const containerRect = container.getBoundingClientRect();

		for (const child of Array.from(container.querySelectorAll('[id]'))) {
			const rect = (child as HTMLElement).getBoundingClientRect();
			if (rect.bottom > containerRect.top) {
				return (child as HTMLElement).id;
			}
		}
		return null;
	}

	function currentThreadLengthChanged(newLength: number) {
		room.value.setCurrentThreadLength(newLength);
	}

	async function update() {
		await rooms.waitForInitialRoomsLoaded();

		hubSettings.hideBar();
		rooms.changeRoom(props.id);
		const userIsMember = await pubhubs.isUserRoomMember(user.userId!, props.id);
		if (!userIsMember) {
			let promise = null;
			await rooms.fetchPublicRooms();
			const roomIsSecure = rooms.roomIsSecure(props.id);

			// For secured rooms users first have to authenticate
			if (roomIsSecure) {
				joinSecuredRoom.value = props.id;
			}
			// Non-secured rooms can be joined immediately
			else {
				promise = pubhubs.joinRoom(props.id);
			}
			// need this extra check
			if (promise) {
				// Room does not exist or user failed to join room
				promise.catch(() => {
					router.push({ name: 'error-page', query: { errorKey: 'errors.cant_find' } });
				});
			}
		}

		if (!rooms.currentRoom) return;

		// Initialize syncing of room
		rooms.currentRoom.initTimeline();

		searchParameters.value.roomId = rooms.currentRoom.roomId;

		// If there is a position saved in scrollPositions for this room: go there
		// otherwise it goes to the newest event in the timeline
		const timeline = roomTimeLineComponent.value?.elRoomTimeline;

		const savedPosition = rooms.scrollPositions[rooms.currentRoom.roomId];
		scrollToEventId.value = savedPosition;
		if (timeline && savedPosition) {
			rooms.currentRoom.setCurrentEvent({
				eventId: savedPosition,
				position: ScrollPosition.Start,
			});
		}
	}

	async function onScrollToEventId(ev: any) {
		// if there is a threadId and this is a valid id in the room: set the current threadId

		if (ev.threadId && ev.threadId !== ev.eventId) {
			if (!room.value.findEventById(ev.threadId)) {
				try {
					await room.value.loadToEvent(ev.threadId);
				} catch (e) {
					LOGGER.error(SMI.ROOM_TIMELINE, `Failed to load event ${ev.thread}`);
				}
			}
			room.value.setCurrentThreadId(ev.threadId);
		} else {
			room.value.setCurrentThreadId(undefined);
		}
		room.value.setCurrentEvent({ eventId: ev.eventId, threadId: undefined });
		scrollToEventId.value = ev.eventId;
	}

	async function stewardCanEdit() {
		// We need to fetch latest public created rooms.
		const currentPublicRooms = await pubhubs.getAllPublicRooms();

		currentRoomToEdit.value = currentPublicRooms.find((room) => room.room_id === props.id);

		// If room is not there then don't show dialog box. Throw an error.
		if (currentRoomToEdit.value) {
			if (currentRoomToEdit.value?.room_type === RoomType.PH_MESSAGES_RESTRICTED) {
				secured.value = true;
			}
			showEditRoom.value = true;
		} else {
			router.push({
				name: 'error-page',
				query: { errorKey: 'errors.cant_find_room' },
			});
		}
	}

	function closeEdit() {
		showEditRoom.value = false;
		secured.value = false;
	}

	function notPrivateRoom() {
		return !room.value.isPrivateRoom() && !room.value.isGroupRoom() && !room.value.isAdminContactRoom() && !room.value.isStewardContactRoom();
	}

	function toggleMembersList() {
		showMembers.value = !showMembers.value;
	}

	async function messageRoomSteward() {
		const members = room.value.getRoomStewards();
		await rooms.createStewardRoomOrModify(props.id, members);
	}

	function toggleLibrary() {
		showLibrary.value = !showLibrary.value;
	}
</script><|MERGE_RESOLUTION|>--- conflicted
+++ resolved
@@ -101,13 +101,9 @@
 	import { LOGGER } from '@hub-client/logic/logging/Logger';
 	import { SMI } from '@hub-client/logic/logging/StatusMessage';
 
-<<<<<<< HEAD
 	// Models
-	import { ScrollPosition } from '@hub-client/models/constants';
-=======
 	import { ScrollPosition, actions } from '@hub-client/models/constants';
 	import { hasRoomPermission } from '@hub-client/models/hubmanagement/roompermissions';
->>>>>>> 0026e1ac
 	import { RoomType } from '@hub-client/models/rooms/TBaseRoom';
 	import { TPublicRoom } from '@hub-client/models/rooms/TPublicRoom';
 	import { TSecuredRoom } from '@hub-client/models/rooms/TSecuredRoom';
