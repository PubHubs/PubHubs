--- conflicted
+++ resolved
@@ -76,15 +76,7 @@
 		if (currentRoom.value.isPrivateRoom()) {
 			return t('rooms.private_members', members.value);
 		}
-<<<<<<< HEAD
-		const topicEvent = currentRoom.value.getLiveTimeline().getState(EventTimeline.FORWARDS)?.getStateEvents('m.room.topic', '');
-		if (topicEvent) {
-			return topicEvent.getContent().topic;
-		}
-		return '';
-=======
 		return rooms.getRoomTopic(currentRoom.value.roomId);
->>>>>>> f809bfd2
 	}
 
 	function search(term: string) {
