<template>
	<div class="flex h-screen xl:max-w-screen-xl m-auto">
		<div class="flex flex-col w-full p-5">
			<div class="flex flex-col w-full grow">
				<H3>Laatste nieuws</H3>
				<div class="flex justify-between h-full gap-4">
					<ArticleBlock>
						<template #header>Relevante video titel</template>
						<template #category>Kijk</template>
						<template #content>Video | 20-12-2022</template>
					</ArticleBlock>
					<ArticleBlock>
						<template #header>Artikel over iets leuks</template>
						<template #category>Lees</template>
						<template #content>Artikel - 28 November</template>
					</ArticleBlock>
					<ArticleBlock>
						<template #header>Voorbeeld hub meetup 2022</template>
						<template #category>Evenement</template>
						<template #content>9 december, Goffertpark Nijmegen</template>
					</ArticleBlock>
				</div>
				<div class="flex justify-end mt-4">
					<button class="dark:bg-gray-dark rounded-md px-3 tracking-wide">Meer nieuws →</button>
				</div>
			</div>

<<<<<<< HEAD
            <div class="flex flex-col w-full p-5">
                <div class="flex flex-col w-full grow">
                    <H3>Laatste nieuws</H3>
                    <div class="flex justify-between h-full gap-4">
                        <ArticleBlock>                            
                            <template #header>Relevante video titel</template>
                            <template #category>Kijk</template>
                            <template #content>Video | 20-12-2022</template>
                        </ArticleBlock>
                        <ArticleBlock>
                            <template #header>Artikel over iets leuks</template>
                            <template #category>Lees</template>
                            <template #content>Artikel - 28 November</template>
                        </ArticleBlock>
                        <ArticleBlock>
                            <template #header>Voorbeeld hub meetup 2022</template>
                            <template #category>Evenement</template>
                            <template #content>9 december, Goffertpark Nijmegen</template>
                        </ArticleBlock>
                    </div>
                    <div class="flex justify-end mt-4">
                        <button class="dark:bg-gray-dark rounded-md px-3 tracking-wide">Meer nieuws →</button>
                    </div>
                </div>


                <SearchInput class="my-8"></SearchInput>


                <H3>Populaire rooms & discussies</H3>
                <div class="flex flex-col grow">
                    <div class="flex justify-between h-full gap-4 mb-4">
                        <ArticleBlock>
                            <template #header>Smartphones en jonge kinderen</template>
                            <template #category>Discussie</template>
                            <template #content>20-12-2022</template>
                        </ArticleBlock>
                        <ArticleBlock>
                            <template #header>Voorbeeld discussie</template>
                            <template #category>Discussie</template>
                            <template #content>20-12-2022</template>
                        </ArticleBlock>
                        <ArticleBlock>
                            <template #header>Voorbeeld room</template>
                            <template #category>Room</template>
                            <template #content>20-12-2022</template>
                        </ArticleBlock>
                    </div>
                    <div class="flex justify-between h-full gap-4">
                        <ArticleBlock>
                            <template #header>Smartphones en jonge kinderen</template>
                            <template #category>Discussie</template>
                            <template #content>20-12-2022</template>
                        </ArticleBlock>
                        <ArticleBlock>
                            <template #header>Voorbeeld discussie</template>
                            <template #category>Discussie</template>
                            <template #content>20-12-2022</template>
                        </ArticleBlock>
                        <ArticleBlock>
                            <template #header>Voorbeeld room</template>
                            <template #category>Room</template>
                            <template #content>20-12-2022</template>
                        </ArticleBlock>
                    </div>

                </div>
                <div class="flex justify-end mt-4">
                    <button class="dark:bg-gray-dark rounded-md px-3 tracking-wide">Meer suggesties →</button>
                </div>
                

            </div>    
        </div>
</template>

<script setup lang="ts">

/**
 *
 * This HOME page will be shown if a user is authenticated in PubHubs Central.
 *
 */

=======
			<SearchInput class="my-8"></SearchInput>

			<H3>Populaire rooms & discussies</H3>
			<div class="flex flex-col grow">
				<div class="flex justify-between h-full gap-4 mb-4">
					<ArticleBlock>
						<template #header>Smartphones en jonge kinderen</template>
						<template #category>Discussie</template>
						<template #content>20-12-2022</template>
					</ArticleBlock>
					<ArticleBlock>
						<template #header>Voorbeeld discussie</template>
						<template #category>Discussie</template>
						<template #content>20-12-2022</template>
					</ArticleBlock>
					<ArticleBlock>
						<template #header>Voorbeeld room</template>
						<template #category>Room</template>
						<template #content>20-12-2022</template>
					</ArticleBlock>
				</div>
				<div class="flex justify-between h-full gap-4">
					<ArticleBlock>
						<template #header>Smartphones en jonge kinderen</template>
						<template #category>Discussie</template>
						<template #content>20-12-2022</template>
					</ArticleBlock>
					<ArticleBlock>
						<template #header>Voorbeeld discussie</template>
						<template #category>Discussie</template>
						<template #content>20-12-2022</template>
					</ArticleBlock>
					<ArticleBlock>
						<template #header>Voorbeeld room</template>
						<template #category>Room</template>
						<template #content>20-12-2022</template>
					</ArticleBlock>
				</div>
			</div>
			<div class="flex justify-end mt-4">
				<button class="dark:bg-gray-dark rounded-md px-3 tracking-wide">Meer suggesties →</button>
			</div>
		</div>
	</div>
</template>

<script setup lang="ts">
	/**
	 *
	 * This HOME page will be shown if a user is authenticated in PubHubs Central.
	 *
	 */
>>>>>>> d8b14a15
</script><|MERGE_RESOLUTION|>--- conflicted
+++ resolved
@@ -25,92 +25,6 @@
 				</div>
 			</div>
 
-<<<<<<< HEAD
-            <div class="flex flex-col w-full p-5">
-                <div class="flex flex-col w-full grow">
-                    <H3>Laatste nieuws</H3>
-                    <div class="flex justify-between h-full gap-4">
-                        <ArticleBlock>                            
-                            <template #header>Relevante video titel</template>
-                            <template #category>Kijk</template>
-                            <template #content>Video | 20-12-2022</template>
-                        </ArticleBlock>
-                        <ArticleBlock>
-                            <template #header>Artikel over iets leuks</template>
-                            <template #category>Lees</template>
-                            <template #content>Artikel - 28 November</template>
-                        </ArticleBlock>
-                        <ArticleBlock>
-                            <template #header>Voorbeeld hub meetup 2022</template>
-                            <template #category>Evenement</template>
-                            <template #content>9 december, Goffertpark Nijmegen</template>
-                        </ArticleBlock>
-                    </div>
-                    <div class="flex justify-end mt-4">
-                        <button class="dark:bg-gray-dark rounded-md px-3 tracking-wide">Meer nieuws →</button>
-                    </div>
-                </div>
-
-
-                <SearchInput class="my-8"></SearchInput>
-
-
-                <H3>Populaire rooms & discussies</H3>
-                <div class="flex flex-col grow">
-                    <div class="flex justify-between h-full gap-4 mb-4">
-                        <ArticleBlock>
-                            <template #header>Smartphones en jonge kinderen</template>
-                            <template #category>Discussie</template>
-                            <template #content>20-12-2022</template>
-                        </ArticleBlock>
-                        <ArticleBlock>
-                            <template #header>Voorbeeld discussie</template>
-                            <template #category>Discussie</template>
-                            <template #content>20-12-2022</template>
-                        </ArticleBlock>
-                        <ArticleBlock>
-                            <template #header>Voorbeeld room</template>
-                            <template #category>Room</template>
-                            <template #content>20-12-2022</template>
-                        </ArticleBlock>
-                    </div>
-                    <div class="flex justify-between h-full gap-4">
-                        <ArticleBlock>
-                            <template #header>Smartphones en jonge kinderen</template>
-                            <template #category>Discussie</template>
-                            <template #content>20-12-2022</template>
-                        </ArticleBlock>
-                        <ArticleBlock>
-                            <template #header>Voorbeeld discussie</template>
-                            <template #category>Discussie</template>
-                            <template #content>20-12-2022</template>
-                        </ArticleBlock>
-                        <ArticleBlock>
-                            <template #header>Voorbeeld room</template>
-                            <template #category>Room</template>
-                            <template #content>20-12-2022</template>
-                        </ArticleBlock>
-                    </div>
-
-                </div>
-                <div class="flex justify-end mt-4">
-                    <button class="dark:bg-gray-dark rounded-md px-3 tracking-wide">Meer suggesties →</button>
-                </div>
-                
-
-            </div>    
-        </div>
-</template>
-
-<script setup lang="ts">
-
-/**
- *
- * This HOME page will be shown if a user is authenticated in PubHubs Central.
- *
- */
-
-=======
 			<SearchInput class="my-8"></SearchInput>
 
 			<H3>Populaire rooms & discussies</H3>
@@ -163,5 +77,4 @@
 	 * This HOME page will be shown if a user is authenticated in PubHubs Central.
 	 *
 	 */
->>>>>>> d8b14a15
 </script>