<template>
	<div class="h-screen w-full bg-background font-body text-on-surface ~text-base-min/base-max">
		<div v-if="setupReady" class="h-full">
			<div v-if="user.isLoggedIn" class="flex h-full">
				<HeaderFooter class="w-full bg-surface-low" :class="[{ hidden: !hubSettings.mobileHubMenu && isMobile }, !isMobile && 'flex max-w-[40rem]']">
					<template #header>
						<div class="items-center gap-4 text-on-surface-dim" :class="isMobile ? 'hidden' : 'flex'">
							<span class="font-semibold uppercase">hub</span>
							<hr class="h-[2px] grow bg-on-surface-dim" />
						</div>
						<div class="flex h-full justify-between py-2">
							<div class="flex items-center justify-between">
								<H3 @click="router.push('/')" :title="hubSettings.hubName" class="font-headings font-semibold text-on-surface">{{ hubSettings.hubName }}</H3>
								<Notification class="absolute right-4" />
								<!-- TODO: Hiding this settings wheel as there is no functionality to it yet. -->
								<!-- <Icon type="sliders-horizontal" size="sm" class="bg-hub-background-2 rounded-md p-2"/> -->
							</div>
							<Badge v-if="hubSettings.isSolo && settings.isFeatureEnabled(FeatureFlag.notifications) && rooms.totalUnreadMessages > 0" class="aspect-square h-full">{{ rooms.totalUnreadMessages }}1</Badge>
						</div>
					</template>

					<div class="flex flex-col gap-4 p-3 md:p-4" role="menu">
						<section class="flex flex-col gap-2">
							<div class="text-hub-text group flex items-center justify-between overflow-hidden rounded-xl bg-surface py-2 pl-2 pr-4" role="complementary">
								<div class="flex w-full items-center gap-2 truncate">
									<Avatar :userId="user.user.userId" />
									<div class="flex h-fit w-full flex-col overflow-hidden">
										<p class="truncate font-bold leading-tight">
											{{ user.displayName }}
										</p>
										<p class="leading-tight">{{ user.pseudonym ?? '' }}</p>
									</div>
								</div>
								<Icon
									type="pencil-simple"
									size="sm"
									class="rounded-md stroke-0 p-2 text-on-surface-variant hover:cursor-pointer hover:text-accent-primary"
									@click="
										settingsDialog = true;
										hubSettings.hideBar();
									"
								/>
							</div>

							<Menu>
								<template v-for="(item, index) in menu.getMenu" :key="index">
									<MenuItem :to="item.to" :icon="item.icon" @click="hubSettings.hideBar()">{{ t(item.key) }}</MenuItem>
								</template>
							</Menu>
						</section>

						<!-- Public rooms -->
						<RoomListHeader label="admin.public_rooms">
							<template #roomlist>
								<RoomList />
							</template>
						</RoomListHeader>

						<!-- Secured rooms -->
						<RoomListHeader label="admin.secured_rooms" tooltipText="admin.secured_rooms_tooltip">
							<template #roomlist>
								<RoomList :roomType="RoomType.PH_MESSAGES_RESTRICTED" />
							</template>
						</RoomListHeader>

						<!-- When user is admin, show the moderation tools menu -->
						<RoomListHeader v-if="disclosureEnabled && user.isAdmin" label="menu.moderation_tools">
							<Menu>
								<MenuItem :to="{ name: 'ask-disclosure' }" icon="sign">{{ t('menu.moderation_tools_disclosure') }} </MenuItem>
							</Menu>
						</RoomListHeader>

						<!-- When user is admin, show the admin tools menu -->
						<RoomListHeader v-if="user.isAdmin" label="menu.admin_tools">
							<template #roomlist>
								<Menu>
<<<<<<< HEAD
									<MenuItem :to="{ name: 'admin' }" icon="chats-circle">{{ t('menu.admin_tools_rooms') }} </MenuItem>
									<MenuItem :to="{ name: 'manageusers' }" icon="users">{{ t('menu.admin_tools_users') }}</MenuItem>
									<MenuItem :to="{ name: 'hub-settings' }" icon="sliders-horizontal">{{ t('menu.admin_tools_hub_settings') }}</MenuItem>
=======
									<MenuItem :to="{ name: 'admin' }" icon="admin">{{ t('menu.admin_tools_rooms') }} </MenuItem>
									<MenuItem :to="{ name: 'manage-users' }" icon="admin">{{ t('menu.admin_tools_users') }}</MenuItem>
									<MenuItem :to="{ name: 'hub-settings' }" icon="cog">{{ t('menu.admin_tools_hub_settings') }}</MenuItem>
>>>>>>> fc91187f
								</Menu>
							</template>
						</RoomListHeader>
					</div>
				</HeaderFooter>

				<div class="h-full w-full overflow-y-auto overflow-x-hidden" :class="{ hidden: hubSettings.mobileHubMenu && isMobile }" role="document">
					<router-view></router-view>
				</div>
			</div>
		</div>

		<Disclosure v-if="disclosureEnabled" />

		<SettingsDialog v-if="settingsDialog" @close="settingsDialog = false" />

		<Dialog v-if="dialog.visible" @close="dialog.close" />
	</div>
</template>

<script setup lang="ts">
	// Packages imports
	import { computed, getCurrentInstance, onMounted, ref, watch } from 'vue';
	import { useI18n } from 'vue-i18n';
	import { RouteParamValue, useRouter } from 'vue-router';
	import { ConditionKind, IPushRule, PushRuleKind } from 'matrix-js-sdk';

	// Hub imports
	// Components
	import Disclosure from '@/components/rooms/Disclosure.vue';
	import SettingsDialog from '@/components/forms/SettingsDialog.vue';
	import Dialog from '@/components/ui/Dialog.vue';
	import HeaderFooter from '@/components/ui/HeaderFooter.vue';
	import Menu from '@/components/ui/Menu.vue';
	import MenuItem from '@/components/ui/MenuItem.vue';
	import RoomList from '@/components/rooms/RoomList.vue';
	import Badge from '@/components/elements/Badge.vue';
	import Icon from '@/components/elements/Icon.vue';
	import H3 from '@/components/elements/H3.vue';
	import Avatar from '@/components/ui/Avatar.vue';
	import RoomListHeader from '@/components/ui/RoomListHeader.vue';
	import Notification from '@/components/ui/Notification.vue';
	// Logic
	import { HubInformation } from '@/logic/store/hub-settings';
	import { usePubHubs } from '@/logic/core/pubhubsStore';
	import { PubHubsInvisibleMsgType } from '@/logic/core/events';
	import { LOGGER } from '@/logic/foundation/Logger';
	import { SMI } from '@/logic/foundation/StatusMessage';
	import { useDialog } from '@/logic/store/dialog';
	import { useMenu } from '@/logic/store/menu';
	import { MessageType } from '@/logic/store/messagebox';
	import { usePlugins } from '@/logic/store/plugins';
	import { RoomType } from '@/logic/store/rooms';
	import { FeatureFlag, useSettings } from '@/logic/store/settings';
	import { Message, MessageBoxType, useHubSettings, useMessageBox, useRooms } from '@/logic/store/store';
	import { useUser } from '@/logic/store/user';

	const { locale, availableLocales, t } = useI18n();
	const router = useRouter();
	const settings = useSettings();
	const hubSettings = useHubSettings();
	const user = useUser();
	const rooms = useRooms();
	const messagebox = useMessageBox();
	const dialog = useDialog();
	const pubhubs = usePubHubs();
	const plugins = usePlugins();
	const menu = useMenu();
	const settingsDialog = ref(false);
	const setupReady = ref(false);

	const disclosureEnabled = settings.isFeatureEnabled(FeatureFlag.disclosure);
	const isMobile = computed(() => settings.isMobileState);

	onMounted(() => {
		plugins.setPlugins(getCurrentInstance()?.appContext.config.globalProperties._plugins, router);
	});

	onMounted(async () => {
		LOGGER.trace(SMI.STARTUP, 'App.vue onMounted');

		settings.initI18b({ locale: locale, availableLocales: availableLocales });
		// set language when changed
		settings.$subscribe(() => {
			locale.value = settings.getActiveLanguage;
		});

		// Set theme based on settings
		setTheme(settings.getActiveTheme);

		// Watch for theme changes
		watch(
			() => settings.getActiveTheme,
			(newTheme) => {
				setTheme(newTheme);
			},
		);

		// Listen to isMobileState from global client
		window.addEventListener('message', (event) => {
			if (event.data?.isMobileState !== undefined) {
				settings.isMobileState = event.data.isMobileState;
			}
		});
		settings.updateIsMobile();

		await startMessageBox();

		// check if hash doesn't start with hub,
		// then it is running only the hub-client, so we need to do some checks
		if (!window.location.hash.startsWith('#/hub/')) {
			pubhubs.login().then(() => {
				setupReady.value = true;
				addPushRules();
			});
			router.push({ name: 'home' });
			// 2024 12 03 The await is removed, because of slow loading testhub
			// After the next merge to stable, in case this gives no problems,
			// the old code and comments can be removed
			// If all works well: setupReady can also be removed, since it does have no function anymmore
			// await pubhubs.login();
			// setupReady.value = true; // needed if running only the hub-client
			// router.push({ name: 'home' });
		}

		if (!user.isLoggedIn) {
			// only needed when loggedIn (then there are user settings to setup)
			setupReady.value = true;
		}

		LOGGER.trace(SMI.STARTUP, 'App.vue onMounted done');
	});

	async function startMessageBox() {
		if (!hubSettings.isSolo) {
			messagebox.init(MessageBoxType.Child);
			await messagebox.startCommunication(hubSettings.parentUrl);

			// Ask for Hub name etc.
			messagebox.addCallback('parentFrame', MessageType.HubInformation, (message: Message) => {
				hubSettings.initHubInformation(message.content as HubInformation);
			});

			// Listen to roomchange
			messagebox.addCallback('parentFrame', MessageType.RoomChange, async (message: Message) => {
				const roomId = message.content as RouteParamValue;
				rooms.currentRoomId = roomId;
				router.push({ name: 'room', params: { id: roomId } });
			});

			//Listen to global menu change
			messagebox.addCallback('parentFrame', MessageType.BarHide, () => {
				hubSettings.mobileHubMenu = false;
			});

			messagebox.addCallback('parentFrame', MessageType.BarShow, () => {
				hubSettings.mobileHubMenu = true;
			});
		}
	}

	function addPushRules() {
		// Add a pushrule to make sure that events that modify a voting widget (poll or date picker) do not trigger unread messages and mentions.
		const pushrule: IPushRule = {
			actions: [],
			conditions: [{ kind: ConditionKind.EventMatch, key: 'type', pattern: PubHubsInvisibleMsgType.VotingWidgetModify }],
			default: false,
			enabled: true,
			rule_id: 'votingwidgetmodify',
		};
		pubhubs.client.addPushRule('global', PushRuleKind.Override, 'votingwidgetmodify', pushrule);
	}

	function setTheme(theme: string) {
		const html = document.documentElement;
		if (theme === 'dark') {
			html.classList.add('dark');
		} else {
			html.classList.remove('dark');
		}
	}
</script><|MERGE_RESOLUTION|>--- conflicted
+++ resolved
@@ -74,15 +74,9 @@
 						<RoomListHeader v-if="user.isAdmin" label="menu.admin_tools">
 							<template #roomlist>
 								<Menu>
-<<<<<<< HEAD
 									<MenuItem :to="{ name: 'admin' }" icon="chats-circle">{{ t('menu.admin_tools_rooms') }} </MenuItem>
-									<MenuItem :to="{ name: 'manageusers' }" icon="users">{{ t('menu.admin_tools_users') }}</MenuItem>
+									<MenuItem :to="{ name: 'manage-users' }" icon="users">{{ t('menu.admin_tools_users') }}</MenuItem>
 									<MenuItem :to="{ name: 'hub-settings' }" icon="sliders-horizontal">{{ t('menu.admin_tools_hub_settings') }}</MenuItem>
-=======
-									<MenuItem :to="{ name: 'admin' }" icon="admin">{{ t('menu.admin_tools_rooms') }} </MenuItem>
-									<MenuItem :to="{ name: 'manage-users' }" icon="admin">{{ t('menu.admin_tools_users') }}</MenuItem>
-									<MenuItem :to="{ name: 'hub-settings' }" icon="cog">{{ t('menu.admin_tools_hub_settings') }}</MenuItem>
->>>>>>> fc91187f
 								</Menu>
 							</template>
 						</RoomListHeader>
