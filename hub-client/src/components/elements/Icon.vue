<template>
	<div class="flex h-fit w-fit shrink-0 items-center justify-center" :data-testid="id">
		<svg xmlns="http://www.w3.org/2000/svg" viewBox="0 0 256 256" :width="iconSizes[size]" :height="iconSizes[size]" fill="currentColor" :transform="displayMirrored" v-bind="$attrs">
			<slot></slot>
			<g v-html="icons[displayType][weightType]"></g>
		</svg>
	</div>
</template>

<<<<<<< HEAD
<script setup lang="ts">
	// Packages
	import { computed } from 'vue';
=======
<script lang="ts" setup>
	import { computed, PropType } from 'vue';
	import { iconSizes } from '@/assets/sizes';
	import { icons } from '@/assets/icons';
>>>>>>> 4cedf728

	// Assets
	import { icons, sizes } from '@hub-client/assets/icons';

	const props = defineProps({
		type: {
			type: String,
			default: 'selection',
		},
		size: {
			type: [String, Number],
			default: 'base',
		},
		weight: {
			type: String as PropType<'default' | 'thin' | 'light' | 'regular' | 'bold' | 'fill' | 'duotone'>,
			default: 'default',
		},
		mirrored: {
			type: Boolean,
			default: false,
		},
		testid: {
			type: String,
			default: '',
		},
	});

	const displayType = computed(() => {
		if (icons[props.type]) {
			return props.type;
		}
		console.log('fallback icon', props.type);
		return 'selection'; // dotted square
	});

	const weightType = computed(() => {
		let weight = props.weight as string;
		if (icons[displayType.value][weight]) {
			return weight;
		}
		weight = Object.keys(icons[displayType.value])[0];
		if (icons[displayType.value][weight]) {
			return weight;
		}
		return '';
	});

	const id = computed(() => {
		if (props.testid) return props.testid;
		return props.type;
	});

	const displayMirrored = computed(() => (props.mirrored ? 'scale(-1, 1)' : undefined));
</script><|MERGE_RESOLUTION|>--- conflicted
+++ resolved
@@ -7,19 +7,13 @@
 	</div>
 </template>
 
-<<<<<<< HEAD
 <script setup lang="ts">
 	// Packages
-	import { computed } from 'vue';
-=======
-<script lang="ts" setup>
 	import { computed, PropType } from 'vue';
+
+	// Assets
 	import { iconSizes } from '@/assets/sizes';
 	import { icons } from '@/assets/icons';
->>>>>>> 4cedf728
-
-	// Assets
-	import { icons, sizes } from '@hub-client/assets/icons';
 
 	const props = defineProps({
 		type: {
