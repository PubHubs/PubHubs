--- conflicted
+++ resolved
@@ -80,14 +80,8 @@
 					/>
 
 					<!--Steward and above can broadcast only in main time line-->
-<<<<<<< HEAD
-					<div
-						v-if="room.getPowerLevel(user.userId) >= 50 && !inThread && !room.isPrivateRoom() && !room.isGroupRoom()"
-						class="flex aspect-square h-6 w-6 justify-center"
-=======
 					<button
 						v-if="room.getPowerLevel(user.user.userId) >= 50 && !inThread && !room.isPrivateRoom() && !room.isGroupRoom()"
->>>>>>> 4cedf728
 						:class="!messageInput.state.sendButtonEnabled && 'opacity-50 hover:cursor-default'"
 						@click="isValidMessage() ? announcementMessage() : null"
 					>
