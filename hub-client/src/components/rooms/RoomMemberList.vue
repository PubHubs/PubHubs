--- conflicted
+++ resolved
@@ -4,27 +4,15 @@
 			<SideKickSubHeader>
 				<div class="flex justify-between">
 					<div class="capitalize">{{ $t('rooms.stewards') }}</div>
-<<<<<<< HEAD
-					<div class="flex">
+					<div class="flex items-center gap-2">
 						<div>{{ stewardIds.length }}</div>
-						<Icon type="user" size="sm" class="mt-1"></Icon>
-					</div>
-				</div>
-			</SideKickSubHeader>
-			<div v-for="stewardId in stewardIds" :userId="stewardId" :key="stewardId" class="mb-2 flex w-full gap-2">
-				<Avatar :avatar-url="user.userAvatar(stewardId)" class="ml-2 h-6 w-6"></Avatar>
-				<UserDisplayName :userId="stewardId" :user-display-name="user.userDisplayName(stewardId)"></UserDisplayName>
-=======
-					<div class="flex items-center gap-2">
-						<div>{{ stewards.length }}</div>
 						<Icon type="user"></Icon>
 					</div>
 				</div>
 			</SideKickSubHeader>
-			<div v-for="steward in stewards" :userId="steward?.userId" :key="steward?.userId" class="mb-2 flex w-full items-center gap-2">
-				<Avatar :userId="steward.userId" class="ml-2 h-5 w-5"></Avatar>
-				<UserDisplayName :user="steward.userId" :room="room"></UserDisplayName>
->>>>>>> 4cedf728
+			<div v-for="stewardId in stewardIds" :userId="stewardId" :key="stewardId" class="mb-2 flex w-full items-center gap-2">
+				<Avatar :avatar-url="user.userAvatar(stewardId)" class="ml-2 h-5 w-5"></Avatar>
+				<UserDisplayName :userId="stewardId" :user-display-name="user.userDisplayName(stewardId)"></UserDisplayName>
 			</div>
 		</div>
 
@@ -32,27 +20,15 @@
 			<SideKickSubHeader>
 				<div class="flex justify-between">
 					<div class="capitalize">{{ $t('rooms.members') }}</div>
-<<<<<<< HEAD
-					<div class="flex">
+					<div class="flex items-center gap-2">
 						<div>{{ memberIds.length }}</div>
-						<Icon type="user" size="sm" class="mt-1"></Icon>
-					</div>
-				</div>
-			</SideKickSubHeader>
-			<div v-for="memberId in memberIds" :userId="memberId" :key="memberId" class="mb-2 flex w-full gap-2">
-				<Avatar :avatar-url="user.userAvatar(memberId)" class="ml-2 h-6 w-6"></Avatar>
-				<UserDisplayName :userId="memberId" :user-display-name="user.userDisplayName(memberId)"></UserDisplayName>
-=======
-					<div class="flex items-center gap-2">
-						<div>{{ members.length }}</div>
 						<Icon type="user"></Icon>
 					</div>
 				</div>
 			</SideKickSubHeader>
-			<div v-for="member in members" :userId="member?.userId" :key="member?.userId" class="mb-2 flex w-full items-center gap-2">
-				<Avatar :userId="member.userId" class="ml-2 h-5 w-5"></Avatar>
-				<UserDisplayName :user="member.userId" :room="room"></UserDisplayName>
->>>>>>> 4cedf728
+			<div v-for="memberId in memberIds" :userId="memberId" :key="memberId" class="mb-2 flex w-full items-center gap-2">
+				<Avatar :avatar-url="user.userAvatar(memberId)" class="ml-2 h-5 w-5"></Avatar>
+				<UserDisplayName :userId="memberId" :user-display-name="user.userDisplayName(memberId)"></UserDisplayName>
 			</div>
 		</div>
 	</RoomSideKick>
