<template>
	<div ref="elReactionPopUp">
		<!-- Plugin Event -->
		<div v-if="event.plugin && event.plugin.plugintype === PluginType.EVENT && event.type === event.plugin.type">
			<component :is="event.plugin.component" :event="event">{{ event.plugin.component }}</component>
		</div>

		<!-- Normal Event -->
		<div v-else class="group flex flex-col py-3" :class="getMessageContainerClasses" role="article">
<<<<<<< HEAD
			<!-- Announcement Header -->
			<div v-if="isAnnouncementMessage && !redactedMessage" class="flex w-full items-center bg-surface-high px-8 py-1 ~text-label-small-min/label-small-max" :class="{ 'mx-4': props.deleteMessageDialog }">
				<Icon type="announcement" size="sm" class="mr-1"></Icon>
=======
			<div
				v-if="isAnnouncementMessage && !redactedMessage"
				class="flex w-full items-center bg-surface-high px-8 py-1 ~text-label-small-min/label-small-max"
				:class="{
					'mx-4': props.deleteMessageDialog,
				}"
			>
				<Icon type="megaphone-simple" size="sm" class="mr-1"></Icon>
>>>>>>> 4cedf728
				{{ getAnnouncementTitle }}
			</div>

			<!-- Message Container -->
			<div class="relative flex w-full gap-2 px-6" :class="getMessageContainerClasses">
				<!-- Reaction Panel -->
				<div v-if="showReactionPanel" :class="['absolute bottom-full right-0 z-50', calculatePanelPlacement() ? 'bottom-full' : 'top-8']">
					<ReactionMiniPopUp :eventId="event.event_id" :room="room" @emoji-selected="emit('clickedEmoticon', $event, event.event_id)" @close-panel="emit('reactionPanelClose')" />
				</div>

				<!-- Avatar -->
				<Avatar
					:avatar-url="user.userAvatar(event.sender)"
					:user-id="event.sender"
					@click.stop="emit('profileCardToggle', event.event_id)"
					:class="['transition-all duration-500 ease-in-out', { 'cursor-pointer ring-1 ring-on-surface-dim ring-offset-4': hover || props.activeProfileCard === props.event.event_id }]"
					@mouseover="hover = true"
					@mouseleave="hover = false"
				/>

				<!-- Profile Card -->
				<div class="relative">
					<Popover v-if="showProfileCard" @close="emit('profileCardClose')" :class="['absolute z-50 h-40 w-52', profileInPosition(event) ? 'bottom-4' : '']">
						<ProfileCard :event="event" :room="room" :room-member="roomMember" />
					</Popover>
				</div>

				<!-- Message and Actions -->
				<div :class="{ 'w-5/6': deleteMessageDialog, 'w-full': !deleteMessageDialog }" class="min-w-0">
					<div class="flex flex-wrap items-center overflow-hidden text-wrap break-all">
						<div class="relative flex min-h-6 w-full items-start gap-x-2 pb-1">
							<div class="flex w-full min-w-0 flex-grow flex-wrap items-center gap-2">
								<UserDisplayName :userId="event.sender" :userDisplayName="user.userDisplayName(event.sender)" />
								<span class="flex gap-2">
									<span class="~text-label-small-min/label-small-max">|</span>
									<EventTime :timestamp="event.origin_server_ts" :showDate="false" />
									<span class="~text-label-small-min/label-small-max">|</span>
									<EventTime :timestamp="event.origin_server_ts" :showDate="true" />
								</span>
								<RoomBadge v-if="!room.directMessageRoom()" class="inline-block" :user="event.sender" :room_id="event.room_id" />
							</div>

							<!-- Message Action Buttons -->
							<div>
								<template v-if="timerReady && !deleteMessageDialog">
									<button v-if="msgIsNotSend && connection.isOn" @click="resend()" class="mb-1 ml-2" :title="t('errors.resend')">
										<Icon type="arrow-counter-clockwise" size="sm" class="text-red" />
									</button>
									<Icon v-if="msgIsNotSend && !connection.isOn" type="wifi-slash" size="sm" class="text-red mb-1 ml-2" />
								</template>

								<RoomEventActionsPopup v-if="!deleteMessageDialog" :remain-active="openEmojiPanel">
									<!-- Reaction Button -->
									<button
										v-if="!redactedMessage"
										@click.stop="emit('reactionPanelToggle', props.event.event_id)"
										class="flex items-center justify-center rounded-md p-1 text-on-surface-variant transition-all duration-300 ease-in-out hover:w-fit hover:bg-accent-primary hover:text-on-accent-primary"
										:title="t('message.reply_emoji')"
									>
<<<<<<< HEAD
										<Icon type="emoji_smiley" size="sm" />
=======
										<Icon type="smiley" size="sm"></Icon>
>>>>>>> 4cedf728
									</button>

									<!-- Reply Button -->
									<button
										v-if="!msgIsNotSend && !redactedMessage && !isThreadRoot"
										@click="reply"
										class="flex items-center justify-center rounded-md p-1 text-on-surface-variant transition-all duration-300 ease-in-out hover:w-fit hover:bg-accent-primary hover:text-on-accent-primary"
										:title="t('message.reply')"
									>
										<Icon type="arrow-bend-up-left" size="sm" />
									</button>

									<!-- Thread Reply Button -->
									<button
										v-if="!viewFromThread && threadLength <= 0 && canReplyInThread && !msgIsNotSend && !redactedMessage"
										@click="replyInThread"
										class="flex items-center justify-center rounded-md p-1 text-on-surface-variant transition-all duration-300 ease-in-out hover:w-fit hover:bg-accent-primary hover:text-on-accent-primary"
										:title="t('message.reply_in_thread')"
									>
<<<<<<< HEAD
										<Icon :type="'talk'" size="sm" />
=======
										<Icon type="chat-circle" :size="'sm'"></Icon>
>>>>>>> 4cedf728
									</button>

									<!-- Disclosure Button -->
									<button
										v-if="!msgIsNotSend && user.isAdmin && event.sender !== user.userId && settings.isFeatureEnabled(FeatureFlag.disclosure)"
										@click="router.push({ name: 'ask-disclosure', query: { user: event.sender } })"
										class="flex items-center justify-center rounded-md p-1 text-on-surface-variant transition-all duration-300 ease-in-out hover:w-fit hover:bg-accent-primary hover:text-on-accent-primary"
										:title="t('menu.moderation_tools_disclosure')"
									>
										<Icon type="warning" size="sm" />
									</button>

									<!-- Delete Button -->
									<button
										v-if="settings.isFeatureEnabled(FeatureFlag.deleteMessages) && !msgIsNotSend && event.sender === user.userId && !redactedMessage && !(props.viewFromThread && isThreadRoot)"
										@click="onDeleteMessage(event)"
										class="flex items-center justify-center rounded-md p-1 text-on-surface-variant transition-all duration-300 ease-in-out hover:w-fit hover:bg-accent-red hover:text-on-accent-red"
										:title="t('menu.delete_message')"
									>
										<Icon type="trash" size="sm" />
									</button>
								</RoomEventActionsPopup>
							</div>
						</div>
					</div>

					<!-- Plugin Message -->
					<template v-if="event.plugin?.plugintype === PluginType.MESSAGE && event.content.msgtype === event.plugin.type">
						<component :is="event.plugin.component" :event="event">{{ event.plugin.component }}</component>
					</template>

					<!-- Regular Message -->
					<template v-else>
						<Suspense>
							<MessageSnippet v-if="showReplySnippet(event.content.msgtype)" @click="onInReplyToClick" :eventId="inReplyToId" :showInReplyTo="true" :room="room" />
							<template #fallback>
								<div class="flex items-center gap-3 rounded-md px-2">
									<p>{{ t('state.loading_message') }}</p>
								</div>
							</template>
						</Suspense>

						<Message v-if="event.content.msgtype === MsgType.Text || redactedMessage" :event="event" :deleted="redactedMessage" class="max-w-[90ch]" />
						<AnnouncementMessage v-if="isAnnouncementMessage && !redactedMessage && !room.isPrivateRoom()" :event="event.content" />
						<MessageSigned v-if="event.content.msgtype === PubHubsMgType.SignedMessage && !redactedMessage" :message="event.content.signed_message" class="max-w-[90ch]" />
						<MessageFile v-if="event.content.msgtype === MsgType.File && !redactedMessage" :message="event.content" />
						<MessageImage v-if="event.content.msgtype === MsgType.Image && !redactedMessage" :message="event.content" />

						<VotingWidget
							v-if="settings.isFeatureEnabled(FeatureFlag.votingWidget) && event.content.msgtype === PubHubsMgType.VotingWidget && !redactedMessage"
							:event="event"
							@edit-poll="(poll, eventId) => emit('editPoll', poll, eventId)"
							@edit-scheduler="(scheduler, eventId) => emit('editScheduler', scheduler, eventId)"
						/>
					</template>

					<!-- Thread View Button -->
					<button
						@click="replyInThread"
						class="bg-hub-background-3 inline-flex rounded-md px-2 py-1 ~text-label-tiny-min/label-tiny-max hover:opacity-80"
						v-if="!deleteMessageDialog && !viewFromThread && threadLength > 0 && canReplyInThread && !msgIsNotSend && !redactedMessage"
					>
<<<<<<< HEAD
						<Icon :type="'talk'" size="sm" />
						<!-- &nbsp; {{ t('message.threads.view_thread') }} ({{ threadLength }}) -->
						&nbsp; {{ t('message.threads.view_thread') }}
=======
						<Icon type="chat-circle" :size="'xs'"></Icon>
						&nbsp; {{ t('message.threads.view_thread') }} ({{ threadLength }})
>>>>>>> 4cedf728
					</button>
				</div>
			</div>

			<!-- Reactions Slot -->
			<div>
				<slot name="reactions"></slot>
			</div>
		</div>
	</div>
</template>

<script setup lang="ts">
	// Packages
	import { IEvent, MsgType } from 'matrix-js-sdk';
	import { PropType, computed, onBeforeUnmount, onMounted, ref, watch } from 'vue';
	import { useI18n } from 'vue-i18n';

	// Components
	import Icon from '@hub-client/components/elements/Icon.vue';
	import AnnouncementMessage from '@hub-client/components/rooms/AnnouncementMessage.vue';
	import EventTime from '@hub-client/components/rooms/EventTime.vue';
	import Message from '@hub-client/components/rooms/Message.vue';
	import MessageFile from '@hub-client/components/rooms/MessageFile.vue';
	import MessageImage from '@hub-client/components/rooms/MessageImage.vue';
	import MessageSigned from '@hub-client/components/rooms/MessageSigned.vue';
	import MessageSnippet from '@hub-client/components/rooms/MessageSnippet.vue';
	import RoomBadge from '@hub-client/components/rooms/RoomBadge.vue';
	import RoomEventActionsPopup from '@hub-client/components/rooms/RoomEventActionsPopup.vue';
	import UserDisplayName from '@hub-client/components/rooms/UserDisplayName.vue';
	import VotingWidget from '@hub-client/components/rooms/voting/VotingWidget.vue';
	import Avatar from '@hub-client/components/ui/Avatar.vue';
	import Popover from '@hub-client/components/ui/Popover.vue';
	import ProfileCard from '@hub-client/components/ui/ProfileCard.vue';
	import ReactionMiniPopUp from '@hub-client/components/ui/ReactionMiniPopUp.vue';

	// Logic
	import { PubHubsMgType } from '@hub-client/logic/core/events';
	import { router } from '@hub-client/logic/core/router';

	// Models
	import { RelationType } from '@hub-client/models/constants';
	import { TMessageEvent } from '@hub-client/models/events/TMessageEvent';
	import { Poll, Scheduler } from '@hub-client/models/events/voting/VotingTypes';
	import Room from '@hub-client/models/rooms/Room';

	// Stores
	import { useConnection } from '@hub-client/stores/connection';
	import { useMessageActions } from '@hub-client/stores/message-actions';
	import { PluginType } from '@hub-client/stores/plugins';
	import { usePubhubsStore } from '@hub-client/stores/pubhubs';
	import { FeatureFlag, useSettings } from '@hub-client/stores/settings';
	import { useUser } from '@hub-client/stores/user';

	const connection = useConnection();
	const messageActions = useMessageActions();
	const pubhubs = usePubhubsStore();
	const user = useUser();
	const settings = useSettings();
	const { t } = useI18n();
	const hover = ref(false);
	const openEmojiPanel = ref(false);
	const elReactionPopUp = ref<HTMLElement | null>(null);

	let roomMember = ref();
	let threadLength = ref(0);

	const props = defineProps({
		event: {
			type: Object,
			required: true,
		},
		eventThreadLength: {
			type: Number,
			default: 0,
		},
		room: {
			type: Room,
			required: true,
		},
		viewFromThread: {
			type: Boolean,
			default: false,
		},
		deletedEvent: {
			type: Boolean,
		},
		deleteMessageDialog: {
			type: Boolean,
			default: false,
		},
		activeProfileCard: {
			type: String as PropType<string | null>,
			default: null,
		},
		activeReactionPanel: {
			type: String as PropType<string | null>,
			default: null,
		},
	});

	onMounted(() => (threadLength.value = props.eventThreadLength));

	onBeforeUnmount(() => {
		// If the profile card is open when this component is unmounted, close it.
		if (props.activeProfileCard === props.event.event_id) {
			emit('profileCardClose');
		}
	});

	/**
	 * Watch the threadUpdated for new events coming from slidingsync
	 */
	watch(
		() => props.room.threadUpdated,
		() => {
			if (props.event.event_id === props.room.currentThread?.rootEvent?.event.event_id) {
				threadLength.value = (props.room.currentThread?.rootEvent?.getThread()?.length ?? 0) + 1; // length does not include rootEvent
			}
		},
	);

	const inReplyToId = props.event.content[RelationType.RelatesTo]?.[RelationType.InReplyTo]?.event_id;

	const emit = defineEmits<{
		(e: 'inReplyToClick', inReplyToId: string): void;
		(e: 'deleteMessage', event: TMessageEvent): void;
		(e: 'editPoll', poll: Poll, eventId: string): void;
		(e: 'editScheduler', scheduler: Scheduler, eventId: string): void;
		(e: 'profileCardToggle', eventId: string): void;
		(e: 'profileCardClose'): void;
		(e: 'reactionPanelToggle', eventId: string): void;
		(e: 'reactionPanelClose'): void;
		(e: 'clickedEmoticon', emoji: string, eventId: string): void;
	}>();

	const showProfileCard = computed(() => props.activeProfileCard === props.event.event_id);

	const showReactionPanel = computed(() => props.activeReactionPanel === props.event.event_id);

	const msgIsNotSend = computed(() => props.event.event_id.substring(0, 1) === '~');

	const canReplyInThread = computed(() => !props.event.content[RelationType.RelatesTo]);

	const isThreadRoot = computed(() => props.room.currentThread?.threadId === props.event.event_id);

	const containsRedactedBecause = props.event.unsigned?.redacted_because !== undefined;

	const redactedMessage = computed(() => {
		return props.deletedEvent || containsRedactedBecause;
	});

	const isAnnouncementMessage = computed(() => props.event.content.msgtype === PubHubsMgType.AnnouncementMessage);

	const getAnnouncementTitle = computed(() => getUserTitleForAnnouncement(props.event.sender));

	// Styling of the event based on announcment message
	const getMessageContainerClasses = computed(() => {
		// Base classes
		const baseClasses = {
			'p-2 transition-all duration-150 ease-in-out hover:bg-surface-low': !props.deleteMessageDialog,
			'mx-4 rounded shadow-[0_0_5px_0_rgba(0,0,0,0.3)]': props.deleteMessageDialog,
			'rounded-t-none': isAnnouncementMessage.value,
		};

		// Return base classes if not an announcement or is redacted
		if (!isAnnouncementMessage.value || redactedMessage.value) {
			return baseClasses;
		}

		// Common announcement classes
		const commonAnnouncementClasses = {
			'bg-surface-low': true,
		};

		return {
			...baseClasses,
			...commonAnnouncementClasses,
		};
	});

	/**
	 * Determines the announcement title based on user power level
	 * - Power level 50 = Steward
	 * - Power level 100 = Room Administrator
	 */
	function getUserTitleForAnnouncement(userId: string): string {
		const powerLevel = props.room.getPowerLevel(userId);
		if (powerLevel >= 50 && powerLevel < 100) return announcementTitle(t('rooms.steward'));
		else if (powerLevel === 100) return announcementTitle(t('rooms.administrator'));
		else return ''; // empty title will not display anything.
	}

	function announcementTitle(role: string): string {
		return t('rooms.room') + ' ' + role + ' ' + t('rooms.announcement');
	}

	/**
	 * Returns boolean whether the reply snippet can be shown
	 * When in a thread: images and files always get an reply, so it is not clear if they are meant to be a reply.
	 * Like Element we remove the replysnippet in that case.
	 */
	function showReplySnippet(msgType: string): boolean {
		if (props.viewFromThread) {
			if (msgType === MsgType.Image || msgType === MsgType.File) {
				return false;
			}
		}
		return !!inReplyToId && !redactedMessage.value;
	}

	function onInReplyToClick() {
		if (!inReplyToId) return;
		emit('inReplyToClick', inReplyToId);
	}

	function onDeleteMessage(event: TMessageEvent) {
		emit('deleteMessage', event);
	}

	function reply() {
		messageActions.replyingTo = props.event.event_id;
	}

	function replyInThread() {
		props.room.setCurrentThreadId(props.event.event_id);
	}

	function resend() {
		pubhubs.resendEvent(props.event);
	}

	function profileInPosition(ev: Partial<IEvent>) {
		return ev.event_id === props.room.getLastVisibleEventId() && props.room.numOfMessages() > 5;
	}

	// Positions the panel based on whether the message event is near the bottom of the screen
	// or near the top.
	function calculatePanelPlacement(): boolean {
		const position = elReactionPopUp.value?.getBoundingClientRect();
		if (!position) return false;
		// If the top of the bubble is below the middle of the viewport, open upwards
		return position.top > window.innerHeight / 2;
	}

	// Waits for checking if message is realy send. Otherwise a 'resend' button appears. See also msgIsNotSend computed.
	const timerReady = ref(false);
	window.setTimeout(() => {
		timerReady.value = true;
	}, 1000);
</script><|MERGE_RESOLUTION|>--- conflicted
+++ resolved
@@ -7,20 +7,9 @@
 
 		<!-- Normal Event -->
 		<div v-else class="group flex flex-col py-3" :class="getMessageContainerClasses" role="article">
-<<<<<<< HEAD
 			<!-- Announcement Header -->
 			<div v-if="isAnnouncementMessage && !redactedMessage" class="flex w-full items-center bg-surface-high px-8 py-1 ~text-label-small-min/label-small-max" :class="{ 'mx-4': props.deleteMessageDialog }">
-				<Icon type="announcement" size="sm" class="mr-1"></Icon>
-=======
-			<div
-				v-if="isAnnouncementMessage && !redactedMessage"
-				class="flex w-full items-center bg-surface-high px-8 py-1 ~text-label-small-min/label-small-max"
-				:class="{
-					'mx-4': props.deleteMessageDialog,
-				}"
-			>
 				<Icon type="megaphone-simple" size="sm" class="mr-1"></Icon>
->>>>>>> 4cedf728
 				{{ getAnnouncementTitle }}
 			</div>
 
@@ -80,11 +69,7 @@
 										class="flex items-center justify-center rounded-md p-1 text-on-surface-variant transition-all duration-300 ease-in-out hover:w-fit hover:bg-accent-primary hover:text-on-accent-primary"
 										:title="t('message.reply_emoji')"
 									>
-<<<<<<< HEAD
-										<Icon type="emoji_smiley" size="sm" />
-=======
 										<Icon type="smiley" size="sm"></Icon>
->>>>>>> 4cedf728
 									</button>
 
 									<!-- Reply Button -->
@@ -104,11 +89,7 @@
 										class="flex items-center justify-center rounded-md p-1 text-on-surface-variant transition-all duration-300 ease-in-out hover:w-fit hover:bg-accent-primary hover:text-on-accent-primary"
 										:title="t('message.reply_in_thread')"
 									>
-<<<<<<< HEAD
-										<Icon :type="'talk'" size="sm" />
-=======
-										<Icon type="chat-circle" :size="'sm'"></Icon>
->>>>>>> 4cedf728
+										<Icon type="chat-circle" size="sm"></Icon>
 									</button>
 
 									<!-- Disclosure Button -->
@@ -171,14 +152,8 @@
 						class="bg-hub-background-3 inline-flex rounded-md px-2 py-1 ~text-label-tiny-min/label-tiny-max hover:opacity-80"
 						v-if="!deleteMessageDialog && !viewFromThread && threadLength > 0 && canReplyInThread && !msgIsNotSend && !redactedMessage"
 					>
-<<<<<<< HEAD
-						<Icon :type="'talk'" size="sm" />
-						<!-- &nbsp; {{ t('message.threads.view_thread') }} ({{ threadLength }}) -->
-						&nbsp; {{ t('message.threads.view_thread') }}
-=======
-						<Icon type="chat-circle" :size="'xs'"></Icon>
+						<Icon type="chat-circle" size="xs"></Icon>
 						&nbsp; {{ t('message.threads.view_thread') }} ({{ threadLength }})
->>>>>>> 4cedf728
 					</button>
 				</div>
 			</div>
