<template>
	<div role="article" class="xs:w-auto flex h-[320px] w-full flex-col rounded-xl shadow-sm transition-all duration-300" :class="isExpanded ? 'bg-surface row-span-2 h-[672px]' : 'bg-surface-low h-[320px]'">
		<!-- Main card -->
		<div class="bg-surface-low flex h-[320px] w-full shrink-0 flex-col gap-4 overflow-hidden rounded-xl py-8 shadow-md">
			<div class="flex items-center justify-between">
				<H2 class="line-clamp-2 w-2/3 pl-8">{{ room.name }}</H2>
				<div v-if="isSecured" class="bg-accent-primary text-on-accent-primary flex h-fit items-center justify-center rounded-l-lg py-2 pr-4 pl-2" :title="t('admin.secured_room')">
					<Icon type="shield"></Icon>
				</div>
			</div>
			<div class="flex h-full flex-col gap-4 px-8">
				<div class="flex h-full items-center">
					<P class="line-clamp-2">{{ room.topic }}</P>
				</div>

				<div class="flex w-full items-end justify-between gap-4">
					<div class="text-on-surface-dim text-label flex flex-row flex-wrap gap-4 overflow-hidden">
						<div class="flex items-center gap-2">
							<Icon type="user" size="sm"></Icon>
							<span class="truncate whitespace-nowrap">{{ memberCount }}</span>
						</div>
						<div v-if="timestamp" class="flex items-center gap-2">
							<Icon type="clock" size="sm"></Icon>
							<span> {{ timestamp.toLocaleDateString().slice(0, 6) + timestamp.toLocaleDateString().slice(8, 10) }} {{ timestamp.toLocaleTimeString().slice(0, 5) }}</span>
						</div>
					</div>

					<div class="hidden lg:block">
						<Button v-if="memberOfRoom" @click="enterRoom" :title="t('rooms.already_joined')" class="w-fit shrink-0 whitespace-nowrap">
							{{ t('rooms.already_joined') }}
						</Button>
						<Button v-else-if="isSecured" @click="joinSecureRoom" class="w-fit shrink-0" :title="t('rooms.view_access_requirements')" color="primary">
							{{ t('rooms.join_secured_room') }}
						</Button>
						<Button v-else @click="joinRoom" class="w-fit shrink-0 whitespace-nowrap" :title="t('rooms.join_room')">
							{{ t('rooms.join_room') }}
						</Button>
					</div>
				</div>
				<div class="mt-4 block lg:hidden">
					<Button v-if="memberOfRoom" @click="enterRoom" :title="t('rooms.already_joined')" class="w-fit shrink-0 whitespace-nowrap">
						{{ t('rooms.already_joined') }}
					</Button>
					<Button v-else-if="isSecured" @click="joinSecureRoom" class="w-fit shrink-0" :title="t('rooms.view_access_requirements')" color="primary">
						{{ t('rooms.join_secured_room') }}
					</Button>
					<Button v-else @click="joinRoom" class="w-fit shrink-0 whitespace-nowrap" :title="t('rooms.join_room')">
						{{ t('rooms.join_room') }}
					</Button>
				</div>
			</div>
		</div>

<<<<<<< HEAD
		<!-- Expanded card for secure rooms -->
		<div v-if="isSecured && isExpanded" class="bg-surface mt-8 flex h-full max-h-[320px] flex-col gap-4 p-8">
			<H2 class="w-full">{{ t('admin.secured_description') }}</H2>
			<div class="h-full overflow-y-auto">
				<P class="mb-4">{{ accessVerifytext }}</P>
				<div v-if="securedAttributes" class="flex flex-wrap items-center gap-y-2">
					<div class="flew-row flex items-center gap-1">
						<Icon v-if="memberOfRoom" type="lock-open" size="sm"></Icon>
						<Icon v-else type="lock" size="sm"></Icon>
						<P>{{ $t('attribute.heading') }}</P>
					</div>
					<div v-for="attribute in securedAttributes" :key="attribute.id" class="">
						<div class="bg-surface-high text-label-small float-left ml-1 rounded-3xl p-1 px-2">
							<P class="">{{ $t('attribute.' + attribute) }}</P>
						</div>
						<P class="float-left">&nbsp;</P>
					</div>
				</div>
				<P v-else> {{ $t('common.loading') }}</P>
			</div>
			<div class="flex w-full items-end justify-end gap-8">
				<Button @click="joinSecureRoom" class="w-fit shrink-0 truncate whitespace-nowrap">
					{{ t('rooms.join_secured_room') }}
				</Button>

				<!-- Secure room join dialog -->
				<RoomLoginDialog v-model:dialogOpen="dialogOpen" title="rooms.join_room" message="rooms.join_secured_room_dialog" :messageValues="[]" :secured="true" />
			</div>
		</div>
=======
		<SecuredRoomLoginDialog v-model:dialogOpen="dialogOpen" title="rooms.join_room" message="rooms.join_secured_room_dialog" :messageValues="[]" />
>>>>>>> d1540d99
	</div>
</template>

<script setup lang="ts">
	// Packages
	import { computed, ref } from 'vue';
	import { useI18n } from 'vue-i18n';
	import { useRouter } from 'vue-router';

	// Components
	import Button from '@hub-client/components/elements/Button.vue';
	import H2 from '@hub-client/components/elements/H2.vue';
	import Icon from '@hub-client/components/elements/Icon.vue';
	import P from '@hub-client/components/elements/P.vue';
	import RoomLoginDialog from '@hub-client/components/ui/RoomLoginDialog.vue';

	// Stores
	import { useDialog } from '@hub-client/stores/dialog';
	import { usePubhubsStore } from '@hub-client/stores/pubhubs';
	import { useRooms } from '@hub-client/stores/rooms';
	import { useUser } from '@hub-client/stores/user';

	// Setup
	const props = defineProps({
		room: {
			type: Object,
			required: true,
		},
		isSecured: {
			type: Boolean,
			default: false,
		},
		memberOfRoom: {
			type: Boolean,
			default: false,
		},
		isExpanded: {
			type: Boolean,
			default: false,
		},
		timestamp: {
			type: Date,
			required: true,
		},
	});

	const { t } = useI18n();
	const router = useRouter();
	const user = useUser();
	const dialog = useDialog();
	const pubhubsStore = usePubhubsStore();
	const roomsStore = useRooms();
	const panelOpen = ref(false);
	const dialogOpen = ref<string | null>(null);

	// Compute member count string
	const memberCount = computed(() => {
		const count = props.isSecured ? props.room.num_joined_members - 1 : props.room.num_joined_members;
		const label = count === 1 ? t('rooms.member') : t('rooms.members');
		return `${count} ${label}`;
	});

	// Handle room join
	const joinRoom = async () => {
		if (!props.room?.room_id) return;

		await pubhubsStore.joinRoom(props.room.room_id);

		// Wait for room membership with timeout
		const maxRetries = 10;
		const retryDelay = 500;

		for (let attempt = 0; attempt < maxRetries; attempt++) {
			const hasJoined = await pubhubsStore.isUserRoomMember(user.user.userId, props.room.room_id);
			if (hasJoined) break;

			if (attempt === maxRetries - 1) {
				dialog.confirm(t('rooms.try_again'));
			}

			await new Promise((resolve) => setTimeout(resolve, retryDelay));
		}

		// Check if room exists in store with timeout
		for (let attempt = 0; attempt < maxRetries; attempt++) {
			if (roomsStore.roomExists(props.room.room_id)) {
				router.push({ name: 'room', params: { id: props.room.room_id } });
				return;
			}

			// Check if we've exceeded the timeout
			if (attempt === maxRetries - 1) {
				dialog.confirm(t('rooms.try_again'));
			}

			await new Promise((resolve) => setTimeout(resolve, retryDelay));
		}
	};

	const enterRoom = async () => {
		const maxRetries = 10;
		const retryDelay = 500;

		// Check if room exists in store with timeout
		for (let attempt = 0; attempt < maxRetries; attempt++) {
			if (roomsStore.roomExists(props.room.room_id)) {
				router.push({ name: 'room', params: { id: props.room.room_id } });
				return;
			}

			// Check if we've exceeded the timeout
			if (attempt === maxRetries - 1) {
				dialog.confirm(t('rooms.try_again'));
			}

			await new Promise((resolve) => setTimeout(resolve, retryDelay));
		}
	};

	const joinSecureRoom = () => {
		dialogOpen.value = props.room.room_id;
		panelOpen.value = true;
	};
</script><|MERGE_RESOLUTION|>--- conflicted
+++ resolved
@@ -51,39 +51,7 @@
 			</div>
 		</div>
 
-<<<<<<< HEAD
-		<!-- Expanded card for secure rooms -->
-		<div v-if="isSecured && isExpanded" class="bg-surface mt-8 flex h-full max-h-[320px] flex-col gap-4 p-8">
-			<H2 class="w-full">{{ t('admin.secured_description') }}</H2>
-			<div class="h-full overflow-y-auto">
-				<P class="mb-4">{{ accessVerifytext }}</P>
-				<div v-if="securedAttributes" class="flex flex-wrap items-center gap-y-2">
-					<div class="flew-row flex items-center gap-1">
-						<Icon v-if="memberOfRoom" type="lock-open" size="sm"></Icon>
-						<Icon v-else type="lock" size="sm"></Icon>
-						<P>{{ $t('attribute.heading') }}</P>
-					</div>
-					<div v-for="attribute in securedAttributes" :key="attribute.id" class="">
-						<div class="bg-surface-high text-label-small float-left ml-1 rounded-3xl p-1 px-2">
-							<P class="">{{ $t('attribute.' + attribute) }}</P>
-						</div>
-						<P class="float-left">&nbsp;</P>
-					</div>
-				</div>
-				<P v-else> {{ $t('common.loading') }}</P>
-			</div>
-			<div class="flex w-full items-end justify-end gap-8">
-				<Button @click="joinSecureRoom" class="w-fit shrink-0 truncate whitespace-nowrap">
-					{{ t('rooms.join_secured_room') }}
-				</Button>
-
-				<!-- Secure room join dialog -->
-				<RoomLoginDialog v-model:dialogOpen="dialogOpen" title="rooms.join_room" message="rooms.join_secured_room_dialog" :messageValues="[]" :secured="true" />
-			</div>
-		</div>
-=======
-		<SecuredRoomLoginDialog v-model:dialogOpen="dialogOpen" title="rooms.join_room" message="rooms.join_secured_room_dialog" :messageValues="[]" />
->>>>>>> d1540d99
+		<RoomLoginDialog v-model:dialogOpen="dialogOpen" title="rooms.join_room" message="rooms.join_secured_room_dialog" :messageValues="[]" :secured="true" />
 	</div>
 </template>
 
