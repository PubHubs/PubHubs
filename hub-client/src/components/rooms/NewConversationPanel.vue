--- conflicted
+++ resolved
@@ -49,13 +49,8 @@
 				<div v-else class="mt-4 flex flex-wrap justify-start gap-y-2">
 					<div v-for="user in usersSelected" :key="user.userId" class="flex flex-col items-center">
 						<div class="relative">
-<<<<<<< HEAD
-							<Icon type="close" size="sm" class="absolute bottom-0 right-0 cursor-pointer rounded-full bg-surface-subtle" @click.stop="removeUserFromSelection(user as User)" />
+							<Icon type="x" size="sm" class="absolute bottom-0 right-0 cursor-pointer rounded-full bg-surface-subtle" @click.stop="removeUserFromSelection(user as User)" />
 							<Avatar :avatarUrl="userStore.userAvatar(user.userId)" :user-id="user.userId"></Avatar>
-=======
-							<Icon type="x" size="sm" class="absolute bottom-0 right-0 cursor-pointer rounded-full bg-surface-subtle" @click.stop="removeUserFromSelection(user)" />
-							<Avatar :userId="user.userId"></Avatar>
->>>>>>> 4cedf728
 						</div>
 						<span class="mt-1 w-16 truncate text-center text-sm">{{ user.displayName || user.userId }}</span>
 					</div>
@@ -80,13 +75,8 @@
 						<h3 class="text-md sticky top-0 z-10 py-1 font-bold uppercase text-on-surface-dim">{{ letter }}</h3>
 						<ul>
 							<li v-for="user in usersInLetter" :key="user.userId" class="flex cursor-pointer items-center gap-2 py-1 pl-4 hover:bg-surface-low" @click="groupPanel ? toggleUserSelection(user) : gotToPrivateRoom(user)">
-<<<<<<< HEAD
-								<Icon v-if="groupPanel && selectedUsers.includes(user.userId)" type="check" size="xl"></Icon>
+								<Icon v-if="groupPanel && selectedUsers.includes(user.userId)" type="check-circle"></Icon>
 								<Avatar v-else :avatarUrl="userStore.userAvatar(user.userId)" :user-id="user.userId"></Avatar>
-=======
-								<Icon v-if="groupPanel && selectedUsers.includes(user.userId)" type="check-circle"></Icon>
-								<Avatar v-else :userId="user.userId"></Avatar>
->>>>>>> 4cedf728
 								<div class="flex flex-col">
 									<span>{{ user.displayName || user.userId }}</span>
 									<span> {{ filters.extractPseudonym(user.userId) }}</span>
