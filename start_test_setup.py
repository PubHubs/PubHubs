--- conflicted
+++ resolved
@@ -84,10 +84,7 @@
         "name": "testhub",
         "description": "test_hub_description",
         "oidc_redirect_uri": "http://localhost:8008/_synapse/client/oidc/callback",
-<<<<<<< HEAD
-=======
-        "client_uri": "http://localhost:8080/client/index.html",
->>>>>>> 8dee4720
+        "client_uri": "<TO BE SET>",
     }
 
     # Create a test hub, if it doesn't  store hub information
