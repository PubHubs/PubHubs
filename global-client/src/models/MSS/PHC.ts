// Packages
import { AttrKeyResp, SignedIdentifyingAttrs } from './TAuths';
import { assert } from 'chai';

// Logic
import { phc_api } from '@global-client/logic/core/api';

import { Api } from '@hub-client/logic/core/apiCore';

// Models
import { base64fromBase64Url, handleErrorCodes, handleErrors, requestOptions } from '@global-client/models/MSS/Auths';
import { ErrorCode, Result, isOk } from '@global-client/models/MSS/TGeneral';
import * as TPHC from '@global-client/models/MSS/TPHC';

// Stores
import { useGlobal } from '@global-client/stores/global';

import { DialogCancel, DialogOk, useDialog } from '@hub-client/stores/dialog';
import { useSettings } from '@hub-client/stores/settings';

// Other
import { setLanguage, setUpi18n } from '@hub-client/i18n';

export default class PHCServer {
	private _phcAPI: Api;
	private _userStateObjects: Record<string, TPHC.UserObjectDetails> | undefined = undefined;
	/** NOTE: Do not use this variable directly to prevent using an expired authToken. Instead, use _getAuthToken(). */
	private _authToken: string | null = null;
	private _expiryAuthToken: null | bigint = null;
	/** NOTE: Do not use this variable directly, but use _getUserSecretInfo(). */
	private _userSecret: string | undefined;
	/** NOTE: Do not use this variable directly, but use _getUserSecretInfo(). */
	private _userSecretVersion: number | undefined;

	constructor() {
		if (!phc_api) {
			throw new Error('PHC API is null.');
		}
		this._phcAPI = phc_api;
		const savedAuthToken = localStorage.getItem('PHauthToken');
		if (savedAuthToken) {
			const authToken: TPHC.AuthTokenPackage = JSON.parse(savedAuthToken);
			this._authToken = authToken.auth_token;
			this._expiryAuthToken = authToken.expires;
		}
	}

	triggerLogoutProcedure() {
		const dialog = useDialog();
		const global = useGlobal();
		const i18n = setUpi18n();
		const language = useSettings().language;
		setLanguage(i18n, language);
		const { t } = i18n.global;
		dialog.confirm(t('login.not_logged_in'), t('login.login_again'));
		dialog.addCallback(DialogOk, async () => {
			await global.logout();
			dialog.removeCallback(DialogOk);
			dialog.removeCallback(DialogCancel);
		});
		dialog.addCallback(DialogCancel, async () => {
			await global.logout();
			dialog.removeCallback(DialogCancel);
			dialog.removeCallback(DialogOk);
		});
	}

	// #region Global client login

	/**
	 * Contact the PHC welcome endpoint to get basic details about the current PubHubs setup.
	 *
	 * @returns Information about the PubHubs constellation and a list of hubs that are running.
	 */
	async welcome() {
		return await handleErrors<TPHC.WelcomeRespPHC>(() => this._phcAPI.apiGET<TPHC.PHCWelcomeResp>(this._phcAPI.apiURLS.welcome));
	}
	async cardPseudePackage(): Promise<TPHC.CardPseudResp> {
		const options = {
			headers: {
				'Content-Type': 'application/json',
				Authorization: await this._getAuthToken(),
			},
			method: 'POST',
		};
		const CardPsFn = () => this._phcAPI.api<Result<TPHC.CardPseudResp, ErrorCode>>(this._phcAPI.apiURLS.CardPseudPackage, options);
		return await handleErrors<TPHC.CardPseudResp>(CardPsFn);
	}

	private _setAuthToken(authTokenPackage: TPHC.AuthTokenPackage) {
		this._authToken = authTokenPackage.auth_token;
		this._expiryAuthToken = authTokenPackage.expires;
		localStorage.setItem('PHauthToken', JSON.stringify(authTokenPackage));
	}

	/**
	 * Handle the response from the EnterEP.
	 *
	 * @param enterResp The response from the EnterEP that needs to be handled.
	 * @returns An object with a boolean denoting whether the user successfully entered PubHubs and an errorMessage.
	 * The errorMessage is null if the user successfully entered, an object with a translation key and a list of values to use in the translation otherwise.
	 */
	private _handleEnterResp(enterResp: TPHC.EnterResp): { entered: false; errorMessage: { key: string; values?: string[] }; enterResp: null } | { entered: true; errorMessage: null; enterResp: [TPHC.Attr, TPHC.AttrAddStatus][] } {
		if (enterResp === 'AccountDoesNotExist') {
			return { entered: false, errorMessage: { key: 'errors.account_does_not_exist' }, enterResp: null };
		} else if (enterResp === 'Banned') {
			return { entered: false, errorMessage: { key: 'errors.banned' }, enterResp: null };
		} else if (enterResp === 'NoBannableAttribute') {
			return { entered: false, errorMessage: { key: 'errors.general_error' }, enterResp: null };
		} else if (enterResp === 'RetryWithNewIdentifyingAttr') {
			return { entered: false, errorMessage: { key: 'errors.retry_with_new_attr' }, enterResp: null };
		} else if ('AttributeBanned' in enterResp) {
			return { entered: false, errorMessage: { key: 'errors.attribute_banned', values: [enterResp.AttributeBanned.value] }, enterResp: null };
		} else if ('AttributeAlreadyTaken' in enterResp) {
			return { entered: false, errorMessage: { key: 'errors.attribute_already_taken', values: [enterResp.AttributeAlreadyTaken.value] }, enterResp: null };
		} else if ('RetryWithNewAddAttr' in enterResp) {
			return { entered: false, errorMessage: { key: 'errors.retry_with_new_attr' }, enterResp: null };
		} else if ('Entered' in enterResp) {
			const { auth_token_package } = enterResp.Entered;
			const authToken = handleErrorCodes<TPHC.AuthTokenPackage, TPHC.AuthTokenDeniedReason>(auth_token_package);
			this._setAuthToken(authToken);
			return { entered: true, errorMessage: null, enterResp: enterResp.Entered.attr_status };
		} else {
			throw new Error('Unknown response from the enter endpoint.');
		}
	}

	/**
	 * Request to enter PubHubs, depending on the enterMode registering a new account or logging into an existing account.
	 *
	 * @param identifyingAttr The attribute identifying the user when registering or logging in.
	 * @param signedAddAttrs The attributes that have to be added to the account, required when registering a new account or when no bannable attribute is registered for this account.
	 * @param enterMode The mode determines whether we want to create an account if none exists and whether we expect an account to exist.
	 * @returns An object with a boolean to know whether the user successfully entered PubHubs or not and an error message (which is null if no error occured).
	 */
	public async _enter(
		signedAddAttrs: string[],
		enterMode: TPHC.PHCEnterMode,
		identifyingAttr?: string,
	): Promise<{ entered: true; errorMessage: null; enterResp: [TPHC.Attr, TPHC.AttrAddStatus][] } | { entered: false; errorMessage: { key: string; values?: string[] }; enterResp: null }> {
		const requestPayload: TPHC.PHCEnterReq = {
			identifying_attr: identifyingAttr,
			mode: enterMode,
			add_attrs: signedAddAttrs,
		};
		let authorization: string | undefined;
		if (!identifyingAttr) authorization = await this._getAuthToken();
		const okEnterResp = await handleErrors(() => this._phcAPI.api<TPHC.PHCEnterResp>(this._phcAPI.apiURLS.enter, requestOptions<TPHC.PHCEnterReq>(requestPayload, authorization)));
		return this._handleEnterResp(okEnterResp);
	}

	/**
	 * Check if two objects (A and B) are equal.
	 *
	 * @param a Object A
	 * @param b Object B
	 * @returns true if the objects are equal, false otherwise.
	 */
	private _deepEqualObjects(a: any, b: any): boolean {
		if (a === b) return true;
		if (a === null || b === null || typeof a !== 'object' || typeof b !== 'object') return false;

		const keysA = Object.keys(a);
		const keysB = Object.keys(b);
		if (keysA.length !== keysB.length) return false;

		for (const key of keysA) {
			if (!keysB.includes(key)) return false;
			if (!this._deepEqualObjects(a[key], b[key])) return false;
		}
		return true;
	}

	/**
	 * Request the user secret object from the object store. Make sure that, if there is a backup stored, both user secret objects are equal.
	 *
	 * @returns An object with the decoded user secret and its details if the object exists; null otherwise.
	 * @throws Will throw an error if there is no backup user secret object stored while this is expected.
	 * @throws Will throw an error if the backup user secret object differs from the user secret object.
	 */
	public async _getUserSecretObject(): Promise<{ object: TPHC.UserSecretObject; details: { usersecret: TPHC.UserObjectDetails; backup: TPHC.UserObjectDetails | null } } | null> {
		const userSecretObject = await this.getUserObject('usersecret');

		if (!userSecretObject || !userSecretObject.object) {
			return null;
		}
		const decoder = new TextDecoder();
		const decodedUserSecret = decoder.decode(userSecretObject.object);
		const object = JSON.parse(decodedUserSecret) as TPHC.UserSecretObject;
		// If the user secret object is stored in the new format, expect there to be a backup object stored.
		if (TPHC.isUserSecretObjectNew(object)) {
			const userSecretObjectBackup = await this.getUserObject('usersecretbackup');
			if (!userSecretObjectBackup || !userSecretObjectBackup.object) {
				this.triggerLogoutProcedure();
				throw new Error('Expected a backup of the user secret object to be stored, but could not find it.');
			}
			const decodedUserSecretBackup = decoder.decode(userSecretObjectBackup.object);
			const secretObjectBackup = JSON.parse(decodedUserSecretBackup) as TPHC.UserSecretObject;
			assert.isTrue(this._deepEqualObjects(object, secretObjectBackup), 'The user secret object differs from the backup user secret object.');
			return { object, details: { usersecret: userSecretObject.details, backup: userSecretObjectBackup.details } };
		}
		return { object, details: { usersecret: userSecretObject.details, backup: null } };
	}

<<<<<<< HEAD
	// async login(
	// 	identifyingAttr: string,
	// 	signedAddAttrs: string[],
	// 	enterMode: TPHC.PHCEnterMode,
	// ): Promise<
	// 	| { entered: false; errorMessage: { key: string; values?: string[] }; objectDetails: null; userSecretObject: null }
	// 	| { entered: true; errorMessage: null; objectDetails: null; userSecretObject: null }
	// 	| { entered: true; errorMessage: null; objectDetails: { usersecret: TPHC.UserObjectDetails; backup: TPHC.UserObjectDetails | null }; userSecretObject: TPHC.UserSecretObject }
	// > {
	// 	const { entered, errorMessage } = await this._enter(signedAddAttrs, enterMode, identifyingAttr);

	// 	if (!entered) {
	// 		return { entered, errorMessage, objectDetails: null, userSecretObject: null };
	// 	}
	// 	await this.stateEP();
	// 	const userSecretObject = await this._getUserSecretObject();

	// 	if (!userSecretObject || !userSecretObject.object) {
	// 		return { entered, errorMessage: null, objectDetails: null, userSecretObject: null };
	// 	}
	// 	return { entered, errorMessage: null, objectDetails: userSecretObject.details, userSecretObject: userSecretObject.object };
	// }
=======
	async login(
		identifyingAttr: string,
		signedAddAttrs: string[],
		enterMode: mssTypes.PHCEnterMode,
	): Promise<
		| { entered: false; errorMessage: { key: string; values?: string[] }; objectDetails: null; userSecretObject: null }
		| { entered: true; errorMessage: null; objectDetails: null; userSecretObject: null }
		| { entered: true; errorMessage: null; objectDetails: { usersecret: mssTypes.UserObjectDetails; backup: mssTypes.UserObjectDetails | null }; userSecretObject: mssTypes.UserSecretObject }
	> {
		const { entered, errorMessage } = await this._enter(identifyingAttr, signedAddAttrs, enterMode);

		if (!entered) {
			return { entered, errorMessage, objectDetails: null, userSecretObject: null };
		}
		const userSecretObject = await this._getUserSecretObject();

		if (!userSecretObject || !userSecretObject.object) {
			return { entered, errorMessage: null, objectDetails: null, userSecretObject: null };
		}
		return { entered, errorMessage: null, objectDetails: userSecretObject.details, userSecretObject: userSecretObject.object };
	}
>>>>>>> 0bc11d98

	/**
	 * Call the refreshEP to refresh an (expired) authToken.
	 *
	 * @throws Will throw an error if the request to refresh the authToken was denied (for example because the user is logging in with a banned attribute).
	 */
	async refreshEP() {
		assert.isNotNull(this._authToken, 'An (expired) authToken is needed to call the refreshEP.');
		const options = {
			headers: { Authorization: this._authToken },
			method: 'GET',
		};
		const okRefreshResp = await handleErrors<TPHC.RefreshResp>(() => this._phcAPI.api<TPHC.PHCRefreshResp>(this._phcAPI.apiURLS.refresh, options));
		if (okRefreshResp === 'ReobtainAuthToken') {
			this.triggerLogoutProcedure();
		} else if ('Denied' in okRefreshResp) {
			switch (okRefreshResp.Denied) {
				case TPHC.AuthTokenDeniedReason.Banned:
					throw new Error('The user is trying to login with a banned attribute.');
				case TPHC.AuthTokenDeniedReason.NoBannableAttribute:
					throw new Error('The user does not have a bannable attribute.');
				default:
					throw new Error('Unknown reason to deny an auth token.');
			}
		} else if ('Success' in okRefreshResp) {
			this._setAuthToken(okRefreshResp.Success);
		} else {
			throw new Error('Unknown response from the refresh endpoint.');
		}
	}

	private async _getAuthToken(): Promise<string | undefined> {
		if (!this._authToken) {
			this.triggerLogoutProcedure();
			return;
		}
		// Convert Date.now() to represent the number of seconds from 1970-01-01T00:00:00Z UTC, to be able to compare it to the expiry timestamp we get from the AuthTokenPackage.
		const now: bigint = BigInt(Math.floor(Date.now() / 1000));
		if (this._authToken && this._expiryAuthToken && this._expiryAuthToken <= now) {
			await this.refreshEP();
		}
		return this._authToken;
	}

	// #endregion

	// #region UserSecret object

	private async _getUserSecretInfo() {
		const global = useGlobal();
		assert.isNotNull(global.loggedIn, 'The user secret cannot be requested if a user is not logged in.');
		if (this._userSecret && this._userSecretVersion) {
			return { userSecret: this._userSecret, version: this._userSecretVersion };
		}
		const storedUserSecret = localStorage.getItem('UserSecret');
		const version = localStorage.getItem('UserSecretVersion');
		// This will only happen when a user is messing with their local storage, which means the logout procedure will be invoked.
		if (!storedUserSecret || !version) {
			this.triggerLogoutProcedure();
			return;
		}
		this._userSecret = storedUserSecret;
		this._userSecretVersion = Number(version);
		return { userSecret: this._userSecret, version: this._userSecretVersion };
	}

	private async _decryptUserSecret(oldAttrKey: string, userSecretObject: { ts: string; encUserSecret: string }, version: number) {
		const encUserSecret = new Uint8Array(Buffer.from(userSecretObject.encUserSecret, 'base64'));
		const userSecret = await this._decryptData(encUserSecret, oldAttrKey);
		return userSecret;
	}

	private _buffersAreEqual(a: ArrayBuffer | Uint8Array | null, b: ArrayBuffer | Uint8Array | null): boolean {
		// If they are the exact same ref or are both null
		if (a === b) {
			return true;
		}

		if (a === null || b === null) {
			return false;
		}

		// Normalize inputs to Uint8Array for comparison
		const normalizedA = a instanceof Uint8Array ? a : new Uint8Array(a);
		const normalizedB = b instanceof Uint8Array ? b : new Uint8Array(b);

		if (normalizedA.byteLength !== normalizedB.byteLength) {
			return false;
		}

		for (let i = 0; i < normalizedA.length; i++) {
			if (normalizedA[i] !== normalizedB[i]) {
				return false;
			}
		}

		return true;
	}

	/**
	 * Generates a new user secret or decrypt the existing user secret.
	 * Then encrypts the user secret with the new attribute key for each identifying attribute that was disclosed in the enter request.
	 *
	 * @param attrKeyResp The response from the attrKeysEP with the requested attribute keys.
	 * @param identifyingAttrs A list of the signed identifying attributes that were disclosed in the enter request.
	 * @param userSecretObject The data for the existing user secret object.
	 * @returns The updated user secret object.
	 * @throws Will throw an error if an old attribute key is missing in the attrKeyResp.
	 * @throws Will throw an error if the user secrets encrypted with different attribute keys do not match.
	 * @throws Will throw an error if the user secret could not successfully be decrypted.
	 */
	private async _computeNewUserSecretObject(
		attrKeyResp: Record<string, AttrKeyResp>,
		identifyingAttrs: SignedIdentifyingAttrs,
		userSecretObject: TPHC.UserSecretObject | null,
	): Promise<{ newUserSecretObject: TPHC.UserSecretObjectNew; userSecret: Uint8Array }> {
		let newUserSecretData: TPHC.UserSecretData = {};
		if (TPHC.isUserSecretObjectNew(userSecretObject)) {
			newUserSecretData = { ...userSecretObject.data };
		} else if (userSecretObject) {
			newUserSecretData = { ...userSecretObject };
		}
		let userSecret: Uint8Array | null = null;
		if (userSecretObject === null) {
			// If this is the first time the user secret object is set, a random 256 bits (32 bytes) user secret needs to be generated.
			userSecret = window.crypto.getRandomValues(new Uint8Array(32));
		} else {
			let referenceUserSecret: Uint8Array | null = null;

			for (const [handle, attr] of Object.entries(identifyingAttrs)) {
				const keyResp = attrKeyResp[handle];
				// If the user secret was not stored before for this combination of attribute type and value, continue.
				if (!newUserSecretData[attr.id]?.[attr.value]) {
					continue;
				}
				// If there is no old_key in the attrKeyResp for this attribute, something went wrong
				if (keyResp.old_key === null) {
					throw new Error(`Expected an old_key in the attrKeyResp for attribute with type ${attr.id} and value ${attr.value}`);
				}
				// Try to decrypt the user secret
				const version = TPHC.isUserSecretObjectNew(userSecretObject) ? userSecretObject.version : 0;
				const decryptedUserSecret = await this._decryptUserSecret(keyResp.old_key, newUserSecretData[attr.id][attr.value], version);
				if (referenceUserSecret === null) {
					referenceUserSecret = decryptedUserSecret;
				} else if (!this._buffersAreEqual(referenceUserSecret, decryptedUserSecret)) {
					this.triggerLogoutProcedure();
					throw new Error('Something went wrong, the user secrets for different identifying attributes do not match.');
				}
			}

			if (referenceUserSecret === null) {
				this.triggerLogoutProcedure();
				throw new Error('Could not recover the user secret.');
			}
			userSecret = referenceUserSecret;
		}

		// Encrypt the user secret with the new attribute key for each of the identifying attributes used in this enter request.
		for (const [handle, attr] of Object.entries(identifyingAttrs)) {
			const keyResp = attrKeyResp[handle];
			// Encrypt the userSecret with the new attribute key and compose the new userSecret object
			const encodedKey = new Uint8Array(Buffer.from(base64fromBase64Url(keyResp.latest_key[0]), 'base64'));
			const cipherText = await this._encryptData(userSecret, encodedKey);
			// Use local OR assignment operator (||=) to make sure that newUserSecretObject is initialized before assigning the nested property
			(newUserSecretData[attr.id] ||= {})[attr.value] = { ts: keyResp.latest_key[1], encUserSecret: Buffer.from(cipherText).toString('base64') };
		}
		const newUserSecretObject: TPHC.UserSecretObject = {
			version: 1,
			data: newUserSecretData,
		};
		return { newUserSecretObject, userSecret };
	}

	/**
	 * Stores the user secret object at the PHC object store under the handles 'usersecret' and 'usersecretbackup'.
	 *
	 * @param attrKeyResp The response from the attrKeysEP with the requested attribute keys.
	 * @param identifyingAttrs A list of the signed identifying attributes that were disclosed in the enter request.
	 * @param userSecretObject The data for the existing user secret object.
	 * @param userSecretObjectDetails The object details for the existing user secret object.
	 * @throws Will throw an error if an old attribute key is missing in the attrKeyResp.
	 */
	async storeUserSecretObject(
		attrKeyResp: Record<string, AttrKeyResp>,
		identifyingAttrs: SignedIdentifyingAttrs,
		userSecretObject: TPHC.UserSecretObject | null,
		userSecretObjectDetails: { usersecret: TPHC.UserObjectDetails; backup: TPHC.UserObjectDetails | null } | null,
	): Promise<void> {
		try {
			const computedUserSecretObject = await this._computeNewUserSecretObject(attrKeyResp, identifyingAttrs, userSecretObject);
			const encodedNewUserSecretObject: Uint8Array = new TextEncoder().encode(JSON.stringify(computedUserSecretObject.newUserSecretObject));

			// Store the userSecret object (twice)
			const overwriteHash = userSecretObjectDetails ? userSecretObjectDetails.usersecret.hash : undefined;
			const storedUserSecret = await this._storeObject('usersecret', encodedNewUserSecretObject, overwriteHash);
			const overwriteHashBackup = userSecretObjectDetails && userSecretObjectDetails.backup ? userSecretObjectDetails.backup.hash : undefined;
			const storedBackup = await this._storeObject('usersecretbackup', encodedNewUserSecretObject, overwriteHashBackup);

			// Only set the _userSecret variable and store the user secret in localStorage if they were successfully written to the object store.
			if (storedUserSecret && storedBackup) {
				// Encode the userSecret as a base64 string
				this._userSecret = Buffer.from(computedUserSecretObject.userSecret).toString('base64');
				this._userSecretVersion = TPHC.isUserSecretObjectNew(computedUserSecretObject.newUserSecretObject) ? computedUserSecretObject.newUserSecretObject.version : 0;
				localStorage.setItem('UserSecret', this._userSecret);
				localStorage.setItem('UserSecretVersion', this._userSecretVersion.toString());
			} else {
				this.triggerLogoutProcedure();
				throw new Error('Something went wrong in storing the user secret.');
			}
		} catch (error) {
			// If anything goes wrong when storing the user secret, the user should be logged out and instructed to contact the developers.
			this.triggerLogoutProcedure();
			throw error;
		}
	}

	// #endregion

	// #region Encrypt and decrypt

	/**
	 * Concatenate the Uint8Arrays.
	 *
	 * @param arrays A list of Uint8Arrays that should be concatenated.
	 * @returns A single Uint8Array in which the arrays are concatenated.
	 */
	private _concatUint8Arrays(arrays: Uint8Array[]) {
		// Compute how long the concatenatedArray should be
		let newLength = 0;
		for (const array of arrays) {
			newLength += array.length;
		}

		// Create a new Uint8Array of the correct length and concatenate the arrays
		const concatenatedArray = new Uint8Array(newLength);

		let offset = 0;
		for (const array of arrays) {
			concatenatedArray.set(array, offset);
			offset += array.length;
		}

		return concatenatedArray;
	}

	/**
	 * Encrypt the data to store it at PubHubs Central.
	 *
	 * @param data The data that will be encrypted.
	 * @param key The key to encrypt the data.
	 * @returns The ciphertext of the encrypted data.
	 */
	private async _encryptData(data: Uint8Array, key: Uint8Array) {
		const encoder = new TextEncoder();
		// Generate random 256 bits (32 bytes) data
		const randomBits = crypto.getRandomValues(new Uint8Array(32));
		// Append the key to the random 256 bits
		// These random bits are generated and added before the encoded key to make sure that the key used to encrypt the data is different every time.
		// We need a different key every time, because there is a limit on how many times the encrypt function can be invoked with the same key when using RBG-based IV construction,
		// as written in section 8.3 of NIST Special Publication 800-38D (https://nvlpubs.nist.gov/nistpubs/legacy/sp/nistspecialpublication800-38d.pdf).
		// Having a different key every time means that there is a negligible chance of using the same key with the same iv twice.
		// The IV could have been constructed of just random bits, but this would mean that we need to store an extra 32 bytes for every object to store the IV with the encrypted data.
		const derivedKey = this._concatUint8Arrays([randomBits, key, encoder.encode('key')]);
		const derivedIV = this._concatUint8Arrays([randomBits, key, encoder.encode('iv')]);
		// Calculate the SHA-256 hash of the concatenated random bits with the key to use as AES key and IV
		const aesKeyHash = await crypto.subtle.digest('SHA-256', derivedKey);
		const iv = await crypto.subtle.digest('SHA-256', derivedIV);
		// Import the key and use it to encrypt the data
		const aesKey = await crypto.subtle.importKey('raw', aesKeyHash, { name: 'AES-GCM' }, false, ['encrypt', 'decrypt']);
		const encryptedData = await crypto.subtle.encrypt({ name: 'AES-GCM', iv }, aesKey, data);
		// Prepend the random bits to the ciphertext
		const cipherText = this._concatUint8Arrays([randomBits, new Uint8Array(encryptedData)]);
		return cipherText;
	}

	/**
	 * Decrypt the data that is stored at PubHubs Central.
	 *
	 * @param ciphertext The data that will be decrypted.
	 * @param key The key to decrypt the data.
	 * @returns The plaintext of the decrypted data.
	 */
	private async _decryptData(ciphertext: Uint8Array, key: string) {
		// Encode the key
		const encoder = new TextEncoder();
		// Extract the random bits of data (that were used to generate the seed) from the ciphertext
		const randomBits = ciphertext.slice(0, 32);
		// Recover the seed by appending the encoded attrKey to the random bits of data
		try {
			const encodedKey = new Uint8Array(Buffer.from(key, 'base64'));
			const seedKey = this._concatUint8Arrays([randomBits, encodedKey, encoder.encode('key')]);
			const seedIV = this._concatUint8Arrays([randomBits, encodedKey, encoder.encode('iv')]);
			// Calculate the SHA-256 hash of the concatenated random bits with the key to use as AES key and the SHA-512 hash to use as IV
			const aesKeyHash = await crypto.subtle.digest('SHA-256', seedKey);
			const iv = await crypto.subtle.digest('SHA-256', seedIV);
			// Import the key and use it to decrypt the data
			const aesKey = await crypto.subtle.importKey('raw', aesKeyHash, { name: 'AES-GCM' }, false, ['encrypt', 'decrypt']);
			const decryptedData = await crypto.subtle.decrypt({ name: 'AES-GCM', iv: iv }, aesKey, ciphertext.slice(32));
			return new Uint8Array(decryptedData);
		} catch (error) {
			console.error('Could not decrypt data with the most recent encoding version', error);
			const encodedKey = new TextEncoder().encode(key);
			const seedKey = this._concatUint8Arrays([randomBits, encodedKey, encoder.encode('key')]);
			const seedIV = this._concatUint8Arrays([randomBits, encodedKey, encoder.encode('iv')]);
			// Calculate the SHA-256 hash of the concatenated random bits with the key to use as AES key and the SHA-512 hash to use as IV
			const aesKeyHash = await crypto.subtle.digest('SHA-256', seedKey);
			const iv = await crypto.subtle.digest('SHA-256', seedIV);
			// Import the key and use it to decrypt the data
			const aesKey = await crypto.subtle.importKey('raw', aesKeyHash, { name: 'AES-GCM' }, false, ['encrypt', 'decrypt']);
			const decryptedData = await crypto.subtle.decrypt({ name: 'AES-GCM', iv: iv }, aesKey, ciphertext.slice(32));
			return new Uint8Array(decryptedData);
		}
	}

	// #endregion

	// #region User object store

	/**
	 * Request the state of the current user.
	 *
	 * @returns Either a message to retry with an updated token or the state of the current user.
	 */
	private async _stateEP() {
		const options = {
			headers: { Authorization: await this._getAuthToken() },
			method: 'GET',
		};
		const okStateResp = await handleErrors<TPHC.StateResp>(() => this._phcAPI.api<TPHC.PHCStateResp>(this._phcAPI.apiURLS.state, options));
		if (okStateResp === 'RetryWithNewAuthToken') {
			this.triggerLogoutProcedure();
			return;
		} else if ('State' in okStateResp) {
			this._userStateObjects = okStateResp.State.stored_objects;
			return okStateResp.State;
		} else {
			throw new Error('Unknown response from the state endpoint.');
		}
	}

	/**
	 * Retrieve a user object with a given hash from PubHubs central.
	 * Authorization happens by using the HMAC from the userObjectDetails, so the access token is not included in the headers of the request.
	 *
	 * @param objectDetails The details on the object stored at pubhubs central.
	 * @param handle The handle of the object that is requested.
	 * @returns The requested object if it exists.
	 */
	private async _getObjectEP(objectDetails: TPHC.UserObjectDetails, handle: string): Promise<ArrayBuffer | null> {
		const maxAttempts = 3;
		let details = objectDetails;
		for (let attempts = 0; attempts < maxAttempts; attempts++) {
			const getObjResp = await handleErrors<TPHC.GetObjectRespProblem>(() => this._phcAPI.apiGET<TPHC.PHCGetObjectResp | ArrayBuffer>(this._phcAPI.apiURLS.getObject + '/' + details.hash + '/' + details.hmac));
			if (getObjResp instanceof ArrayBuffer) {
				return getObjResp;
			} else if (getObjResp === TPHC.GetObjectRespProblem.NotFound || getObjResp === TPHC.GetObjectRespProblem.RetryWithNewHmac) {
				if (attempts === maxAttempts) {
					throw new Error(`Could not retrieve the object with handle ${handle}, errorcode: ${getObjResp}`);
				}
				await this._stateEP();
				// TODO: check if this is the correct way to handle both of these cases
				const objectDetails = await this._getObjectDetails(handle);
				// If the object cannot be found, return null.
				if (!objectDetails) {
					return null;
				}
				details = objectDetails;
				continue;
			} else {
				throw new Error('Unknown response from the getObjectEP.');
			}
		}
		throw new Error('Unexpectedly could not handle the response of the getObjectEP.');
	}

<<<<<<< HEAD
	private async _getObjectDetails(handle: string): Promise<TPHC.UserObjectDetails | null | undefined> {
=======
	private async _getObjectDetails(handle: string): Promise<mssTypes.UserObjectDetails | undefined> {
>>>>>>> 0bc11d98
		if (this._userStateObjects === undefined) {
			await this._stateEP();
		}

<<<<<<< HEAD
		const objects = this._userStateObjects;
		if (objects === undefined) {
			throw new Error('Could not retrieve the state for this user.');
		}

		const objectDetails: TPHC.UserObjectDetails | null = objects[handle];
=======
		assert.isDefined(this._userStateObjects, 'Could not retrieve the user state.');
		const objectDetails: mssTypes.UserObjectDetails | undefined = this._userStateObjects[handle];
>>>>>>> 0bc11d98
		return objectDetails;
	}

	/**
	 * Try to retrieve a user object from PubHubs Central.
	 *
	 * @param handle The handle of the object that needs to be retrieved.
	 * @returns The object and the corresponding object details if the object exists; null otherwise.
	 */
	async getUserObject(handle: string) {
		const objectDetails = await this._getObjectDetails(handle);
		if (!objectDetails) {
			return null;
		}
		const object = await this._getObjectEP(objectDetails, handle);
		return { object, details: objectDetails };
	}

	async getDecryptedUserObject(handle: string) {
		// Retrieve the contents of the object and the userSecret
		const getObjectResp = await this.getUserObject(handle);
		if (!getObjectResp || !getObjectResp.object) {
			return null;
		}
		const object = new Uint8Array(getObjectResp.object);
		const userSecretInfo = await this._getUserSecretInfo();
		// this._getUserSecret will only return undefined in case where the user gets logged out because they were messing with their local storage.
		// In practice, this means that this._getUserSecret will never return undefined, since the user will have been redirected to the login page in that case.
		assert.isDefined(userSecretInfo, 'Could not retrieve the userSecret from localstorage.');
		// Decrypt the data that was stored under the given handle
		const decryptedData = await this._decryptData(object, userSecretInfo.userSecret);

		// Decode the data
		const decoder = new TextDecoder();
		const decodedData = decoder.decode(decryptedData);
		return decodedData;
	}

	/**
	 * Write a new object with a handle to the object store.
	 *
	 * @param handle The handle to store the object under.
	 * @param object The object to write to the object store.
	 * @returns True if the object was stored correctly.
	 */
	private async _newObjectEP(handle: string, object: Uint8Array): Promise<boolean | undefined> {
		const maxAttempts = 3;
		for (let attempts = 0; attempts < maxAttempts; attempts++) {
			const options = {
				method: 'POST',
				headers: {
					'Content-Type': 'application/octet-stream',
					Authorization: await this._getAuthToken(),
				},
				body: object,
			};
			const newObjectResp = await handleErrors<TPHC.StoreObjectResp>(() => this._phcAPI.api<TPHC.PHCStoreObjectResp>(this._phcAPI.apiURLS.newObject + '/' + handle, options));
			switch (newObjectResp) {
				case 'PleaseRetry':
					if (attempts === maxAttempts) {
						throw new Error('Max attemps for RetryFromStart were passed.');
					}
					continue;
				case 'RetryWithNewAuthToken':
					this.triggerLogoutProcedure();
					return;
				case 'MissingHash':
					// There is already an object stored under this handle, so use overwriteObjectEP instead
					const existingObject = await this.getUserObject(handle);
					if (!existingObject) {
						throw new Error('Could not find the object, even though getting a MissingHash response from newObjectEP.');
					}
					return await this._overwriteObjectEP(handle, existingObject.details.hash, object);
				case 'NotFound':
					throw new Error('Unexpected response NotFound for a newObjectEP request.');
				case 'HashDidNotMatch':
					throw new Error('Unexpected response HashDidNotMatch for a newObjectEP request.');
				case 'NoChanges':
					throw new Error('Unexpected response NoChanges for a newObjectEP request.');
				default:
					if ('QuotumReached' in newObjectResp) {
						throw new Error(`Could not store the new user object with handle ${handle}, because the quotum is reached.`);
					} else if ('Stored' in newObjectResp) {
						assert.isDefined(this._userStateObjects, 'this._userStateObjects cannot be undefined, unless something went wrong with the call to the stateEP.');
						this._userStateObjects = newObjectResp.Stored.stored_objects;
						return true;
					} else {
						throw new Error('Unknown response for newObjectEP request.');
					}
			}
		}
		throw new Error('Unexpectedly could not handle the response of the newObjectEP.');
	}

	/**
	 * Overwrite an object with a certain hash in the object store.
	 * @param handle The handle of the object to overwrite.
	 * @param overwriteHash The hash of the object to overwrite.
	 * @param object The new contents of the object.
	 * @returns True if the object was stored correctly.
	 */
	private async _overwriteObjectEP(handle: string, overwriteHash: string, object: Uint8Array): Promise<boolean | undefined> {
		const maxAttempts = 3;
		let hash = overwriteHash;
		for (let attempts = 0; attempts < maxAttempts; attempts++) {
			const options = {
				method: 'POST',
				headers: {
					'Content-Type': 'application/octet-stream',
					Authorization: await this._getAuthToken(),
				},
				body: object,
			};
			const overwriteObjectResp = await handleErrors<TPHC.StoreObjectResp>(() => this._phcAPI.api<TPHC.PHCStoreObjectResp>(this._phcAPI.apiURLS.overwriteObject + '/' + handle + '/' + hash, options));
			switch (overwriteObjectResp) {
				case 'PleaseRetry':
					if (attempts === maxAttempts) {
						throw new Error('Max attemps for RetryFromStart were passed');
					}
					continue;
				case 'RetryWithNewAuthToken':
					this.triggerLogoutProcedure();
					return;
				case 'MissingHash':
					throw new Error('Unexpected response MissingHash for a newObjectEP request.');
				case 'NotFound':
					return await this._newObjectEP(handle, object);
				case 'HashDidNotMatch':
					if (attempts === maxAttempts) {
						throw new Error('The object stored at this handle has a different hash');
					}
					await this._stateEP();
					const existingObject = await this.getUserObject(handle);
					if (existingObject !== null) {
						hash = existingObject.details.hash;
						continue;
					}
					throw new Error('Could not find the object.');
				case 'NoChanges':
					return true;
				default:
					if ('QuotumReached' in overwriteObjectResp) {
						throw new Error(`Could not store the new user object with handle ${handle}, because the quotum is reached.`);
					} else if ('Stored' in overwriteObjectResp) {
						assert.isDefined(this._userStateObjects, 'this._userStateObjects cannot be undefined, unless something went wrong with the call to the stateEP.');
						this._userStateObjects = overwriteObjectResp.Stored.stored_objects;
						return true;
					} else {
						throw new Error('Unknown response for newObjectEP request.');
					}
			}
		}
		throw new Error('Unexpectedly could not handle the response of the overwriteEP.');
	}

	/**
	 * Stores an object at the PHC object store.
	 *
	 * @param handle The handle of the object to store.
	 * @param data The data of the object to store.
	 * @param overwriteHash The hash of the object if it existed before.
	 * @returns A boolean value, denoting whether the object was stored correctly or not.
	 */
	private async _storeObject(handle: string, data: Uint8Array, overwriteHash?: string): Promise<boolean> {
		let stored: boolean | undefined;
		if (overwriteHash) {
			stored = await this._overwriteObjectEP(handle, overwriteHash, data);
		} else {
			stored = await this._newObjectEP(handle, data);
		}

		if (!stored || stored === undefined) {
			return false;
		}
		const storedObject = await this.getUserObject(handle);
		assert.isNotNull(storedObject, `Could not retrieve the object with handle ${handle}, even though it seemed to be stored correctly.`);
		assert.isNotNull(storedObject.object, `Could not retrieve the object with handle ${handle}, even though it seemed to be stored correctly and the object details were retrieved.`);
		assert.isTrue(this._buffersAreEqual(storedObject.object, data), `The data for the object with handle ${handle} was not correctly stored.`);
		return true;
	}

	async encryptAndStoreObject<T>(handle: string, data: T, overwriteHash?: string) {
		// Encode the data
		const encoder = new TextEncoder();
		const encodedData = encoder.encode(JSON.stringify(data));
		// Encrypt the encoded data if the userSecret is present
		const userSecretInfo = await this._getUserSecretInfo();
		// this._getUserSecret will only return undefined in case where the user gets logged out because they were messing with their local storage.
		// In practice, this means that this._getUserSecret will never return undefined, since the user will have been redirected to the login page in that case.
		assert.isDefined(userSecretInfo, 'Could not retrieve the userSecret from localstorage.');
		const encodedUserSecret = new Uint8Array(Buffer.from(userSecretInfo.userSecret, 'base64'));
		const encryptedData = await this._encryptData(encodedData, encodedUserSecret);
		await this._storeObject(handle, encryptedData, overwriteHash);
	}

	// #region Hub Login

	async pppEP() {
		const options = {
			headers: { Authorization: await this._getAuthToken() },
			method: 'POST',
		};
		const okPppResp = await handleErrors<TPHC.PppResp>(() => this._phcAPI.api<TPHC.PHCPppResp>(this._phcAPI.apiURLS.polymorphicPseudonymPackage, options));
		if (okPppResp === 'RetryWithNewAuthToken') {
			this.triggerLogoutProcedure();
			return;
		} else if ('Success' in okPppResp) {
			return okPppResp.Success;
		} else {
			throw new Error('Unknown response from the ppp endpoint.');
		}
	}

	async hhppEP(sealedEhpp: string) {
		const hhppReq: TPHC.HhppReq = { ehpp: sealedEhpp };
		const options = {
			body: JSON.stringify(hhppReq),
			headers: {
				'Content-Type': 'application/json',
				Authorization: await this._getAuthToken(),
			},
			method: 'POST',
		};
<<<<<<< HEAD
		const okHhppResp = await handleErrors<TPHC.HhppResp>(() => this._phcAPI.api<TPHC.PHCHhppResp>(this._phcAPI.apiURLS.HashedHubPseudonymPackage, options));
=======
		const okHhppResp = await handleErrors<mssTypes.HhppResp>(() => this._phcAPI.api<mssTypes.PHCHhppResp>(this._phcAPI.apiURLS.hashedHubPseudonymPackage, options));
>>>>>>> 0bc11d98
		if (okHhppResp === 'RetryWithNewPpp') {
			return okHhppResp;
		} else if (okHhppResp === 'RetryWithNewAuthToken') {
			this.triggerLogoutProcedure();
			return;
		} else if ('Success' in okHhppResp) {
			return okHhppResp.Success;
		} else {
			throw new Error('Unknown response from the hhpp endpoint.');
		}
	}

	// #endregion
}<|MERGE_RESOLUTION|>--- conflicted
+++ resolved
@@ -202,7 +202,6 @@
 		return { object, details: { usersecret: userSecretObject.details, backup: null } };
 	}
 
-<<<<<<< HEAD
 	// async login(
 	// 	identifyingAttr: string,
 	// 	signedAddAttrs: string[],
@@ -225,29 +224,6 @@
 	// 	}
 	// 	return { entered, errorMessage: null, objectDetails: userSecretObject.details, userSecretObject: userSecretObject.object };
 	// }
-=======
-	async login(
-		identifyingAttr: string,
-		signedAddAttrs: string[],
-		enterMode: mssTypes.PHCEnterMode,
-	): Promise<
-		| { entered: false; errorMessage: { key: string; values?: string[] }; objectDetails: null; userSecretObject: null }
-		| { entered: true; errorMessage: null; objectDetails: null; userSecretObject: null }
-		| { entered: true; errorMessage: null; objectDetails: { usersecret: mssTypes.UserObjectDetails; backup: mssTypes.UserObjectDetails | null }; userSecretObject: mssTypes.UserSecretObject }
-	> {
-		const { entered, errorMessage } = await this._enter(identifyingAttr, signedAddAttrs, enterMode);
-
-		if (!entered) {
-			return { entered, errorMessage, objectDetails: null, userSecretObject: null };
-		}
-		const userSecretObject = await this._getUserSecretObject();
-
-		if (!userSecretObject || !userSecretObject.object) {
-			return { entered, errorMessage: null, objectDetails: null, userSecretObject: null };
-		}
-		return { entered, errorMessage: null, objectDetails: userSecretObject.details, userSecretObject: userSecretObject.object };
-	}
->>>>>>> 0bc11d98
 
 	/**
 	 * Call the refreshEP to refresh an (expired) authToken.
@@ -571,7 +547,7 @@
 	 *
 	 * @returns Either a message to retry with an updated token or the state of the current user.
 	 */
-	private async _stateEP() {
+	public async _stateEP() {
 		const options = {
 			headers: { Authorization: await this._getAuthToken() },
 			method: 'GET',
@@ -623,26 +599,13 @@
 		throw new Error('Unexpectedly could not handle the response of the getObjectEP.');
 	}
 
-<<<<<<< HEAD
-	private async _getObjectDetails(handle: string): Promise<TPHC.UserObjectDetails | null | undefined> {
-=======
-	private async _getObjectDetails(handle: string): Promise<mssTypes.UserObjectDetails | undefined> {
->>>>>>> 0bc11d98
+	private async _getObjectDetails(handle: string): Promise<TPHC.UserObjectDetails | undefined> {
 		if (this._userStateObjects === undefined) {
 			await this._stateEP();
 		}
 
-<<<<<<< HEAD
-		const objects = this._userStateObjects;
-		if (objects === undefined) {
-			throw new Error('Could not retrieve the state for this user.');
-		}
-
-		const objectDetails: TPHC.UserObjectDetails | null = objects[handle];
-=======
 		assert.isDefined(this._userStateObjects, 'Could not retrieve the user state.');
-		const objectDetails: mssTypes.UserObjectDetails | undefined = this._userStateObjects[handle];
->>>>>>> 0bc11d98
+		const objectDetails: TPHC.UserObjectDetails | undefined = this._userStateObjects[handle];
 		return objectDetails;
 	}
 
@@ -866,11 +829,7 @@
 			},
 			method: 'POST',
 		};
-<<<<<<< HEAD
-		const okHhppResp = await handleErrors<TPHC.HhppResp>(() => this._phcAPI.api<TPHC.PHCHhppResp>(this._phcAPI.apiURLS.HashedHubPseudonymPackage, options));
-=======
-		const okHhppResp = await handleErrors<mssTypes.HhppResp>(() => this._phcAPI.api<mssTypes.PHCHhppResp>(this._phcAPI.apiURLS.hashedHubPseudonymPackage, options));
->>>>>>> 0bc11d98
+		const okHhppResp = await handleErrors<TPHC.HhppResp>(() => this._phcAPI.api<TPHC.PHCHhppResp>(this._phcAPI.apiURLS.hashedHubPseudonymPackage, options));
 		if (okHhppResp === 'RetryWithNewPpp') {
 			return okHhppResp;
 		} else if (okHhppResp === 'RetryWithNewAuthToken') {
