// Logic
import { Api } from '@hub-client/logic/core/apiCore';

const api = new Api(_env.PUBHUBS_URL, {
	login: 'login',
	loginEn: 'en/login',
	logout: 'logout',
});

const hub_api = new Api('_synapse', {
	hubSettingsUrl: 'client/hub/settings',
	iconLight: 'client/hub/icon',
	iconUrlDark: 'client/hub/icon/dark',
	bannerUrl: 'client/hub/banner',
	info: 'client/.ph/info',
	enterStart: 'client/.ph/enter-start',
	enterComplete: 'client/.ph/enter-complete',
});

const phc_api = _env.PHC_URL
	? new Api(_env.PHC_URL, {
			welcome: '.ph/user/welcome',
			enter: '.ph/user/enter',
			refresh: '.ph/user/refresh',
			state: '.ph/user/state',
			getObject: '.ph/user/obj/by-hash',
			newObject: '.ph/user/obj/by-handle',
			overwriteObject: '.ph/user/obj/by-hash',
			polymorphicPseudonymPackage: '.ph/user/ppp',
<<<<<<< HEAD
			HashedHubPseudonymPackage: '.ph/user/hhpp',
			CardPseudPackage: '.ph/card-pseud',
=======
			hashedHubPseudonymPackage: '.ph/user/hhpp',
>>>>>>> 0bc11d98
		})
	: null;

const auths_api = (authServerUrl: string) =>
	new Api(authServerUrl, {
		welcome: '.ph/welcome',
		authStart: '.ph/auth/start',
		authComplete: '.ph/auth/complete',
		attrKeys: '.ph/attr-keys',
		YiviWaitForResultEP: '.ph/yivi/wait-for-result',
		cardEP: '.ph/card',
		YiviReleaseNextSessionEP: '.ph/yivi/release-next-session',
	});

const tr_api = (transcryptorUrl: string) =>
	new Api(transcryptorUrl, {
		encryptedHubPseudonymPackage: '.ph/ehpp',
	});

export { api, auths_api, hub_api, phc_api, tr_api };<|MERGE_RESOLUTION|>--- conflicted
+++ resolved
@@ -27,12 +27,8 @@
 			newObject: '.ph/user/obj/by-handle',
 			overwriteObject: '.ph/user/obj/by-hash',
 			polymorphicPseudonymPackage: '.ph/user/ppp',
-<<<<<<< HEAD
-			HashedHubPseudonymPackage: '.ph/user/hhpp',
+			hashedHubPseudonymPackage: '.ph/user/hhpp',
 			CardPseudPackage: '.ph/card-pseud',
-=======
-			hashedHubPseudonymPackage: '.ph/user/hhpp',
->>>>>>> 0bc11d98
 		})
 	: null;
 
