--- conflicted
+++ resolved
@@ -258,8 +258,6 @@
 				await this.phcServer.storeUserSecretObject(attrKeyResp.Success, signedIdentifyingAttrs, userSecretObject, objectDetails);
 			}
 		},
-<<<<<<< HEAD
-=======
 
 		logout() {
 			this.phcServer.reset();
@@ -267,8 +265,6 @@
 			localStorage.removeItem('UserSecret');
 			localStorage.removeItem('UserSecretVersion');
 		},
-
->>>>>>> b8e262a4
 		async getHubs() {
 			if (!this.hubs) {
 				await this.storePHCWelcomeInfo();
