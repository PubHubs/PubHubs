--- conflicted
+++ resolved
@@ -12,7 +12,7 @@
 import AuthenticationServer, { handleErrors } from '@global-client/models/MSS/Auths';
 import PHCServer from '@global-client/models/MSS/PHC';
 import { AuthAttrKeyReq, AuthStartReq, CardReq, LoginMethod, SignedIdentifyingAttrs, Source } from '@global-client/models/MSS/TAuths';
-import { EnterStartResp, InfoResp, Result, ResultResponse } from '@global-client/models/MSS/TGeneral';
+import { EnterStartResp, HubInfoResp, InfoResp, Result, ResultResponse, isResult } from '@global-client/models/MSS/TGeneral';
 import { Attr, Constellation, HubInformation, PHCEnterMode, isUserSecretObjectNew } from '@global-client/models/MSS/TPHC';
 import Transcryptor from '@global-client/models/MSS/Transcryptor';
 
@@ -219,7 +219,7 @@
 			if (!entered) return errorMessage;
 
 			// Load updated state
-			await this.phcServer.stateEP();
+			await this.phcServer._stateEP();
 
 			// Load Secret objects
 			const userSecret = await this.phcServer._getUserSecretObject();
@@ -266,27 +266,6 @@
 			return Object.values(this.hubs);
 		},
 
-<<<<<<< HEAD
-		async hasValidAuthToken() {
-			try {
-				const state = await this.phcServer.stateEP();
-				return state !== undefined;
-			} catch (error) {
-				if (error instanceof Error && error.message.toLowerCase() === 'failed to fetch') {
-					const dialog = useDialog();
-					const i18n = setUpi18n();
-					const language = useSettings().language;
-					setLanguage(i18n, language);
-					const { t } = i18n.global;
-					dialog.confirm(t('system_offline'), t('system_offline_description'));
-				} else {
-					throw error;
-				}
-			}
-		},
-
-=======
->>>>>>> 0bc11d98
 		async requestUserObject(handle: string) {
 			const object = await this.phcServer.getDecryptedUserObject(handle);
 			return object;
@@ -307,17 +286,12 @@
 			return Promise.race([promise, new Promise<T>((_, reject) => setTimeout(() => reject(new Error('Timeout')), ms))]);
 		},
 
-<<<<<<< HEAD
 		async getHubInfo(hubServerUrl: string): Promise<InfoResp> {
-			const infoResp = await hub_api.api<Result<InfoResp> | InfoResp>(`${hubServerUrl}${hub_api.apiURLS.info}`);
-=======
-		async getHubInfo(hubServerUrl: string): Promise<mssTypes.InfoResp> {
-			const infoResp = await hub_api.api<mssTypes.HubInfoResp | mssTypes.InfoResp>(`${hubServerUrl}${hub_api.apiURLS.info}`);
->>>>>>> 0bc11d98
+			const infoResp = await hub_api.api<HubInfoResp | InfoResp>(`${hubServerUrl}${hub_api.apiURLS.info}`);
 
 			// hubs <= v3.0.0 do not wrap the info response in an "Ok": { ... }
-			if (mssTypes.isResult(infoResp)) {
-				return await handleErrors<mssTypes.InfoResp>(() => Promise.resolve(infoResp));
+			if (isResult(infoResp)) {
+				return await handleErrors<InfoResp>(() => Promise.resolve(infoResp));
 			}
 
 			return infoResp;
