// Packages
import { server } from '../mocks/server';
import { createPinia, setActivePinia } from 'pinia';
import { afterAll, afterEach, beforeAll, beforeEach, describe, expect, test } from 'vitest';

<<<<<<< HEAD
// Logic
import { api } from '@global-client/logic/core/api';

// Models
import PHCServer from '@global-client/models/MSS/PHC';
import * as mssTypes from '@global-client/models/MSS/TMultiServerSetup';
=======
import { server } from '../mocks/server';
import { api } from '@/logic/core/api';
import PHCServer from '@/model/MSS/PHC';
import * as mssTypes from '@/model/MSS/TMultiServerSetup';
import { EncryptVersion0 } from '../mocks/encryptVersion0';
>>>>>>> 4cedf728

beforeAll(() => server.listen({ onUnhandledRequest: 'error' }));
afterAll(() => server.close());
afterEach(() => server.resetHandlers());

let pinia;

describe('Multi-server setup', () => {
	let phcServer: PHCServer;
	beforeEach(async () => {
		pinia = createPinia();
		setActivePinia(pinia);
	});

	describe('Encrypting and decrypting a user secret', () => {
		beforeEach(async () => {
			// We expect to be logged in before doing anything with the user secret
			await api.api(api.apiURLS.login);
			phcServer = new PHCServer();
		});

		test('Generating a new user secret', async () => {
			const mockedAttrKeysResp: Record<string, mssTypes.AttrKeyResp> = {
				email: {
					latest_key: ['someKey1', 'timestamp1'],
					old_key: null,
				},
			};
			const mockedIdentifyingAttrs: mssTypes.SignedIdentifyingAttrs = { email: { id: 'emailAttrId', signedAttr: 'signedEmailAttr', value: 'emailAttrValue' } };

			expect(localStorage.getItem('UserSecret')).toBeNull();

			await phcServer.storeUserSecretObject(mockedAttrKeysResp, mockedIdentifyingAttrs, null, null);

			expect(localStorage.getItem('UserSecret')).toBeTypeOf('string');
			expect(localStorage.getItem('UserSecret')).toEqual(phcServer['_userSecret']);
			expect(localStorage.getItem('UserSecretVersion')).toEqual('1');
		});

		test('Logging in with a user secret of version 0', async () => {
			const mockedAttrKeysResp: Record<string, mssTypes.AttrKeyResp> = {
				email: {
					latest_key: ['someKey2', 'timestamp2'],
					old_key: 'someKey1',
				},
			};
			const mockedIdentifyingAttrs: mssTypes.SignedIdentifyingAttrs = { email: { id: 'emailAttrId', signedAttr: 'signedEmailAttr', value: 'emailAttrValue' } };

			// Use the old way of encoding the key
			const userSecret = window.crypto.getRandomValues(new Uint8Array(32));
			const encUserSecret = await phcServer['_encryptData'](userSecret, new TextEncoder().encode('someKey1'));
			let oldUserSecretObject: mssTypes.UserSecretData = { emailAttrId: { emailAttrValue: { ts: 'timestamp1', encUserSecret: Buffer.from(encUserSecret).toString('base64') } } };

			localStorage.removeItem('UserSecret');
			expect(localStorage.getItem('UserSecret')).toBeNull();

			await phcServer.storeUserSecretObject(mockedAttrKeysResp, mockedIdentifyingAttrs, oldUserSecretObject, { usersecret: { hash: 'userSecretHash', hmac: 'userSecretHmac', size: 300 }, backup: null });

			expect(localStorage.getItem('UserSecret')).toBeTypeOf('string');
			expect(localStorage.getItem('UserSecret')).toEqual(Buffer.from(userSecret).toString('base64'));
			expect(localStorage.getItem('UserSecretVersion')).toEqual('1');

			const userSecretObject = await phcServer.getUserObject('usersecret');
			const backupObject = await phcServer.getUserObject('usersecretbackup');
			expect(userSecretObject.object).toEqual(backupObject.object);

			// Test if globalsettings encrypted with the old userSecret encoding can be retrieved without throwing an error on crypto.subtle.decrypt
			const globalSettings = window.crypto.getRandomValues(new Uint8Array(32));
			const oldEncryptedGlobalSettings = await EncryptVersion0.encryptDataVersion0(globalSettings, 'ThisIsAUserSecret');
			const decodedGlobalSettings = await phcServer['_decryptData'](oldEncryptedGlobalSettings, 'ThisIsAUserSecret');
			expect(decodedGlobalSettings).toEqual(globalSettings);
		});

		test('Logging in with a user secret of version 1', async () => {
			const mockedAttrKeysResp: Record<string, mssTypes.AttrKeyResp> = {
				email: {
					latest_key: ['someKey3', 'timestamp2'],
					old_key: 'someKey2',
				},
			};
			const mockedIdentifyingAttrs: mssTypes.SignedIdentifyingAttrs = { email: { id: 'emailAttrId', signedAttr: 'signedEmailAttr', value: 'emailAttrValue' } };

			const oldUserSecret = await phcServer['_getUserSecretObject']();

			const userSecret = localStorage.getItem('UserSecret');

			localStorage.removeItem('UserSecret');
			expect(localStorage.getItem('UserSecret')).toBeNull();

			await phcServer.storeUserSecretObject(mockedAttrKeysResp, mockedIdentifyingAttrs, oldUserSecret.object, {
				usersecret: oldUserSecret.details.usersecret,
				backup: oldUserSecret.details.backup,
			});

			expect(localStorage.getItem('UserSecret')).toBeTypeOf('string');
			expect(localStorage.getItem('UserSecret')).toEqual(userSecret);
			expect(localStorage.getItem('UserSecretVersion')).toEqual('1');

			const userSecretObject = await phcServer.getUserObject('usersecret');
			const backupObject = await phcServer.getUserObject('usersecretbackup');
			expect(userSecretObject.object).toEqual(backupObject.object);
		});

		test('Decrypting a user secret object', async () => {
			const userSecret = localStorage.getItem('UserSecret');
			const userSecretBytes = new Uint8Array(Buffer.from(userSecret, 'base64'));
			const userSecretObject = await phcServer.getUserObject('usersecret');

			const decodedUserSecret = new TextDecoder().decode(userSecretObject.object);
			const parsedObject = JSON.parse(decodedUserSecret) as mssTypes.UserSecretObject;
			const decryptedUserSecretBytes = await phcServer['_decryptUserSecret']('someKey3', parsedObject.data['emailAttrId']['emailAttrValue'], Number(parsedObject.version));

			expect(userSecretBytes).toEqual(decryptedUserSecretBytes);
		});
	});
});<|MERGE_RESOLUTION|>--- conflicted
+++ resolved
@@ -1,22 +1,15 @@
+import * as mssTypes from '@global-client/models/MSS/TMultiServerSetup';
+
+import { afterAll, afterEach, beforeAll, beforeEach, describe, expect, test } from 'vitest';
+import { createPinia, setActivePinia } from 'pinia';
+
+import { EncryptVersion0 } from '../mocks/encryptVersion0';
+// Models
+import PHCServer from '@global-client/models/MSS/PHC';
+// Logic
+import { api } from '@global-client/logic/core/api';
 // Packages
 import { server } from '../mocks/server';
-import { createPinia, setActivePinia } from 'pinia';
-import { afterAll, afterEach, beforeAll, beforeEach, describe, expect, test } from 'vitest';
-
-<<<<<<< HEAD
-// Logic
-import { api } from '@global-client/logic/core/api';
-
-// Models
-import PHCServer from '@global-client/models/MSS/PHC';
-import * as mssTypes from '@global-client/models/MSS/TMultiServerSetup';
-=======
-import { server } from '../mocks/server';
-import { api } from '@/logic/core/api';
-import PHCServer from '@/model/MSS/PHC';
-import * as mssTypes from '@/model/MSS/TMultiServerSetup';
-import { EncryptVersion0 } from '../mocks/encryptVersion0';
->>>>>>> 4cedf728
 
 beforeAll(() => server.listen({ onUnhandledRequest: 'error' }));
 afterAll(() => server.close());
