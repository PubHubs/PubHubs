_Please add a brief description of any changes and any migrations to be performed here. And use these prefixes before the description:_

- _[BUG] - If the change is a bugfix (from own branch)_
- _[FIX] - If it is a small bug (typo or styling) that is done directly on main or stable_
- _[TYPO] - If a translation/typo in the UI has been changed or implemented_
- _[NEW] - If it is a new feature_
- _[UPDATE] - Updated dependencies_
- _[MIGRATE] - If it is/has a change to a database. Describe the way the migrate is done._
- _[BREAKING] - If it is a breaking change that needs changes done on the deployment/installation/settings_
- _(Use the [MIGRATE] and [BREAKING] prefixes together with another one if that makes more sense.)_

## Changed not yet merged to stable

<<<<<<< HEAD
- [NEW] Reintroduces pubhubs card
  *Internal:*: pubhubs card attributes with `not_addable_by_default = true` need to be added to `pubhubs.toml`, as well as a `[auth.yivi.card]` section.
- [BUG] Fixed direct url links to rooms and pages not working in hub-client
=======
>>>>>>> 3c8238b2
- [BREAKING] The old pubhubs server (that served the global client) has been removed
  - _Internal:_ the entry for `app.pubhubs.net` in `/data/caddy/Caddyfile` needs to be adjusted after merge
- [NEW] The development setup has been simplified, see `maskfile.md`
- [BUG] The login page is no longer visible for a split second upon a refresh when logged in.
- [NEW] The login and home (hub discovery) page are now split.
- [BUG] Made the front-end code for the multi-server setup more robust (e.g., added checks whether a user is logged in before certain actions like ordering hubs can be performed).
- [BUG] The entire hub icon in the global bar is now clickable (including the part covered by the unread message counter).
- [BUG] Error responses from PHC, the Authentication Server and the Transcryptor are now correctly parsed.

## 11 September 2025 - v3.0.0

- [BREAKING] The old pubhubs server now needs a PHC_URL environment variable pointing to the new mss phc for the global client
- [NEW] Added the option to remove attribute values from existing secured rooms.
- [NEW] Updated validation for the form that is used to edit rooms.
- [NEW] Fast reactions on message.
- [BREAKING] Added `phc.global_client_url` to `pubhubs.toml`.

## 10 July 2025 - v2.2.0

- [UPDATE] Replaced vue.cli by Vite
- [BUG] Avatars where not visible sometimes. Refactured Avatar system.
- [NEW] Message can be added to a image or file in the chat
- [NEW] Added a markdown editor for hub description, house rules, and contact information
- [NEW] List of the members of a room can be shown now (button in header of the room)
- [UPDATE] Transfer of ownership of room by Hub administrator

## 12 June 2025 - v2.1.3

- [BUG] The search bar in rooms now covers the entire width of the screen on mobile devices.
- [BUG] Searching users for direct messages
- [NEW] Handling many admins for creating direct contact
- [FIX] Some styling issues
- [TYPO] The search bar in the emojipicker showed the text "Search for rooms", instead of "Search".

## 5 June 2025 - v2.1.2

- [FIX] Fixed that new users can not join old hubs because of a missing consent version number

## 28 May 2025 - v2.1.0

- [NEW] We improved the registration flow
- [NEW] Users can create group rooms.
- [NEW] Users can contact Hub administrator.
- [FIX] Users can enter public rooms after they have joined it.
- [NEW] New discover rooms design with member count, time of last activity and secured attributes.
- [NEW] New onboarding and consent page of which the contents can be edited in the hub settings.
- [FIX] Some buttons no longer had a background color.
- [NEW] Users are now provided with instructions to install PubHubs as a Progressive Web App (PWA) after they are logged in.
- [BUG] Rooms sometimes appeared to be empty, when they were not loaded correctly

## 15 May 2025 - v2.0.6

- [NEW] There is now a max length for the summary text with a max word counter to keep track
- [BUG] In the hub description words were split between 2 lines
- [FIX] The size of the icons on the badges for secured rooms was too large

## 01 May 2025 - v2.0.5

_NOTE:_ Tag (v.2.0.3 and v.2.0.4) was updated couple of times due to some issues identified after each tag was added.

- [NEW] New update_config script now checks the configuration in homeserver.yaml and also adds missing configuration , it supersedes the configchecker
  It will generate a checked and updated yaml file as homeserver.live.yaml as default and will use this new yaml file to set the configuration of the hub
- [TYPO] When no rooms are found on the discover rooms page, the text "no rooms were found" is shown instead of "no hubs were found".
- [NEW] Local development: changed the way `pubhubs` autodetect your IP address, making development behind a NAT possible.
- [BUG] Thread stayed open on changing room
- [BUG] In thread-view the first message could be deleted, forcing the whole thread to be deleted
- [BUG] The roomslist shows loading spinner again and shows rooms while loading
- [BUG] Signed messages are enabled again, making it possible to sign messages using an e-mailaddress.
- [BUG] Files, signed messages and the list of users that shows up when mentioning a user have a background color again.
- [BUG] The icon to change the avatar and nickname in a hub is changed back from a cog wheel to a pencil.
- [NEW] Announcements can be made by steward (and room administrator) in rooms.
- [NEW] For the hub a banner, description, summary and contact details can now be set in the hub settings.
  The summary and contact details are displayed on the discover hub page.
  The description and contact details are displayed in the hub homepage.
- [NEW] Datepicker & Pollingwidget. Add a datepicker or poll in your room. Let members choose a date or option.
  _NOTE TO MERGERS:_ The feature flag for voting widgets on stable is currently disabled. If everything works as expected, it needs to be enabled during the merge.

## 03 April 2025 - v2.0.2

_NOTE:_ Tag (v.2.0.0 and v.2.0.1) was updated couple of times due to some issues identified after each tag was added.

- [BUG] Signed messages are temporarily disabled since they were not working as intended
- [NEW] Desktop notifications for new messages are now also sent for pinned hubs when the user has the hub not currently open.
- [NEW] Update and implement Tailwind colors and add minor UX/UI improvements
- [BREAKING] Update feature flag for authenticatedMedia to `true` in hub-client/src/store/settings.ts.
- [BUG] Loading of rooms shows spinner again
- [BUG] Show Hub Settings only to hub admin
- [BUG] Sometimes threads displayed messages in the wrong order

## 20 March 2025 - v1.2.0

- [NEW] Threads are now supported
- [BUG] Error solved when creating/editing rooms with a custom type
- [BUG] Logo backgrounds where vague. Now always white
- [BUG] When a message is deleted, but someone has replied to it, the contents of the deleted message should no longer be visible in the message snippet contained in the reply.
- [TYPO] Changed the text on the discover hub page from "Welcome _at_ PubHubs" to "Welcome _to_ PubHubs".

## 6 March 2025 - v1.1.0

- [FIX] Styling fix where Search on DiscoverRoomPage was partly hidden in Header
- [BUG] Small styling issue solved where hub descriptions will be cut off on bottom.
- [TYPO] 'Unread Messages' was not translated in dutch.
- [NEW] Added 'Discover Rooms' button on HubHomepage.
- [NEW] The settings dialog now includes an option to turn notifications on or off.
- [UPDATE] Files are now uploaded to matrix synaps after clicking submit in the upload forms.
- [NEW] Attributes are now read from a curated list in the yivi.ts file, in the dropdown menu attribute descriptions are shown instead of the attribute value.
- [NEW] Restructured folders of clients.
- [UPDATE] Synapse was updated and authenticated media is now enforced by default (see [here](https://element-hq.github.io/synapse/v1.120/upgrade.html#authenticated-media-is-now-enforced-by-default)). When merging to stable, the new configuration should be added to all running hubs.
- [UPDATE] Code for automatic creation of 'General room' is removed from config (including config check). When merging to stable this config should be removed from 'homeserver.yaml'.
- [NEW] Authenticated media setting in hub configuration can be set to true when merging to stable because Hub client now supports authenticated media.
- [NEW] Adds redirect from https://main.pubhubs.ihub.ru.nl/ to https://main.pubhubs.ihub.ru.nl/client
- [BUG] Searching messages within a room no longer returns empty results.
- [BUG] Right padding of menu-items was off, weird tooltips when hovering over room in menuitem.
- [BUG] Dialog modal on Safari browser did not cover whole screen
- [BUG] Styling of Hub Icon was wrong
- [NEW] Updated the design for the discover hub & login page
- [NEW] Update input bar design & make hotfixes for the button opacity and placeholder text
- [BUG] The hub's welcome page no longer displays an error page when a user has set neither their display name nor avatar.
- [BUG] When scrolling in a room, message no longer partly overlap the message input bar.
- [BUG] The date badge (showing the date of the oldest message in view when scrolling up or the date of the most recent message in view when scrolling down) is centered again and does not cause a horizontal scrollbar to appear.
- [BUG] In the creation of OIDC authorization tokens and handles, replaced message pack by JSON: double check login an registration still works.
- [NOTE TO MERGERS] Changed yivi server on pubhubs VM used by stable and main in anticipation of the new server setup. Changes should be backwards compatible, but if there's trouble with registration/login, this might be the cause. -Bram

## 6 February 2025 - v1.0.5

- The unread message counter for hubs (in the global bar) now also updates upon receiving a new message when the user does not have the hub open.
- Hub admins can now change the hub icon from the hub settings dialog.
- Removed legacy static pages and some of the underlying code, see #1035.
- Hubs are now identified by their hubId in /bar/state and hub access tokens are stored in /bar/state.

## 21 January 2025 - v1.0.4

- Styling issues fixed #598 #980 #1030 #1017
- New feature - Admin can upload Hub icon #866 (It is behind the feature flag on stable.)
- Bug fixes #982 #1029

## 9 December 2024 - v1.0.3

- #992, Enter an emoticon is solved.
- #994, Login does not fail anymore when running full local development setup with hub-client in watch-mode.
- #995, It is possible again to change the hub from the global bar on mobile.
- #997, Hub logo fits in its container.
- #1007, Deleting a file/image will give a message that the file is not deleted from the server but not visible anymore to all users.
- #1010, PHC's autodetect does work on ip6 addresses.

## 20 November 2024 - v1.0.2

- Changed the discover room page: Also show rooms user is member of. Shows an arrow to enter these rooms. After joining a room an arrow will be shown for entering this room.
- Changed behaviour of global bar and pinning Hubs: When entering a Hub that is not pinned, it wil automatically be pinned to the top.
- Improvements to logging system. Main and stable should show 'trace' logs while only 'info' logs (and higher) should show when running locally.
- Feature flags are now configured for main and stable. The features are enabled/disabled automatically when running on main or on stable.

## 6 November 2024 - v1.0.1

- Added the option for users to delete their messages. This feature is behind a feature flag, which will be disabled on stable.
- Removes some legacy static pages from Pubhubs Central.
  (These legacy pages can be re-enabled by setting `hotfixes` -> `legacy_static_pages` to true in PHC's configuration.)
- Changed the feature flag system in the frontend, so we don't need to change any code for the merge to stable.

## 17 October 2024 - v1.0.0

- Internal improvements to the room timeline
- Adds version prometheus metric and '\_synapse/client/.ph/info' endpoint via a new 'Core' module.
  WARNING: this requires an update of the hub's homeserver.yaml
- Updated icons global and hubclient
- Added a new page where you can browse and search specific rooms.
- Hubs (in the global bar) show the amount of unread messages

## 26 September 2024 - v0.5.1

- Avatar update issue: other users can also see the update when an Avatar is updated by the user.
- Search for private messages issue: users can be found by searching either their pseudonym or their username.
- Changed the registration flow: added a wizard to guide users through the registration process.

## 11 September 2024 - v0.5.0

- Changed syncing of showing or hiding the bar between hub an global client. Also streamlined the message box start-up together with it. Changed it so the homepage of a hub does not keep the room id in the url fragment if it was there.
- Changed the search results: when there are more results than the ten initially in the list, a text 'Load more results...' is shown to load 10 more results
- User's display name can be updated without refresh. Other users can also see the change now when the display name is updated by the user.

## 28 August 2024

_nothing in particular_

## 15 August 2024

_nothing in particular_

## 24 July 2024

- app.pubhubs.net and main.pubhubs.ihub.ru.nl added to 'sso -> client_whitelist' in default homeserver.yaml and config_checker
- Changed contained data of PHC Yivi QRs, so they can be scanned with camera and Yivi app.

## 7 July 2024

- Added global client to sso whitelist in synapse default config. The config checker will crash Hubs that do not have this setting.

## 30 May 2024

- Some changes to styling of displayed hubs in global client.
- Moved synapse login from hub client to global client. Since access to local storage is not always reliable in an iframe. It looks to get even more restricted in the future.

## 9 May 2024

- Add notifications and mentions in a better way.

## 30 Apr 2024

- Refactured a lot for performance issues, pleas check the 'Restricted' room on stable. Does it has errors in the console? (see #634,#590,#636)
- Removed the normalization of display names (i.e. adding the " - 123-abc" suffix)
- Added yivi token format check during login and when entering secure rooms (see #510)
- Changes related to rendering the room timeline (see #454 and #606).
- Remove limit for getting public rooms to not have missing rooms. Might impact performance with high number of public rooms (#605).
- Add eventlisteners to the client sooner to accept invitations to private rooms that happened while offline (#640).

## 27 Mar 2024

- Several changes to Synapse `homeserver.yaml` configuration, including a `ConfigChecker` module that
  will crash synapse to tell you what changes to make. Please check login, registration, and anything
  related to secure rooms carefully.

## 28 Feb 2024

- New PHC session cookies to solve a CRSF, see #514.

  If you use your own `config.yaml` for local development, you'll probably want to
  copy this snippet from `default.yaml`:

  ```
  hotfixes:
    no_secure_cookies: true # browsers should allow secure cookies on insecure localhost, but they don't
  ```

## 1 Feb 2024

- Styling improvements: #174, #316, #370, #385
- Migration to new vm: #466
- First draft of plugin system: #204

## 14 Dec 2023

- Improvements to the PubHubs yivi registration cards, see !266.
- Scrolling functionality in room timeline: !231
- Styling update for message input: #348
- Feature: @mention functionality: #311

## 13 Nov 2023

- Bug fixes: #393, #381, #317, #373
- New features: #383, #109, #151

## 31 Oct 2023

- #163 Responsive mobile styling.

## 18 Oct 2023

- New PubHubs Yivi cards, see #162. Users will have to re-register with PubHubs Central. If they use the same email address and phone number as before, they'll keep their old account.
- File upload was tweaked, see #233 (known issues: #347)
- When a message is not sent due to connectivity loss, a retry button is shown, see #293
- Avatars were added, see #139 (known issues: #350)<|MERGE_RESOLUTION|>--- conflicted
+++ resolved
@@ -11,12 +11,9 @@
 
 ## Changed not yet merged to stable
 
-<<<<<<< HEAD
 - [NEW] Reintroduces pubhubs card
   *Internal:*: pubhubs card attributes with `not_addable_by_default = true` need to be added to `pubhubs.toml`, as well as a `[auth.yivi.card]` section.
 - [BUG] Fixed direct url links to rooms and pages not working in hub-client
-=======
->>>>>>> 3c8238b2
 - [BREAKING] The old pubhubs server (that served the global client) has been removed
   - _Internal:_ the entry for `app.pubhubs.net` in `/data/caddy/Caddyfile` needs to be adjusted after merge
 - [NEW] The development setup has been simplified, see `maskfile.md`
