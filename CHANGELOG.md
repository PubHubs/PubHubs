--- conflicted
+++ resolved
@@ -14,11 +14,6 @@
 - [NEW] There is now a max length for the summary text with a max word counter to keep track
 - [BUG] In the hub description words were split between 2 lines
 - [FIX] The size of the icons on the badges for secured rooms was too large
-<<<<<<< HEAD
-- [FIX] Users enter the rooms directly after they have joined.
-- [FIX] Active rooms, home menu and admin menu are higlighted when clicked.
-=======
->>>>>>> 7d554881
 
 ## 01 May 2025 - v2.0.5
 _NOTE:_ Tag (v.2.0.3 and v.2.0.4) was updated couple of times due to some issues identified after each tag was added.
