--- conflicted
+++ resolved
@@ -13,11 +13,9 @@
 
 Use the [MIGRATE] and [BREAKING] prefixes together with another one if that makes more sense.
 
-<<<<<<< HEAD
+
 - [BUG] Adds workaround for 'Open Yivi app' button not working in an iframe on iOS.
-=======
 - [NEW] Update and implement Tailwind colors and add minor UX/UI improvements
->>>>>>> 16ad4ed0
 
 ## 20 March 2025 - v1.2.0
 
