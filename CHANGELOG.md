--- conflicted
+++ resolved
@@ -18,11 +18,7 @@
 
 - Styling issues fixed #598 #980 #1030 #1017
 - New feature - Admin can upload Hub icon #866 (It is behind the feature flag on stable.)
-<<<<<<< HEAD
--  Bug fixes #982 #1029
-=======
 - Bug fixes #982 #1029
->>>>>>> f0e05d64
 
 ## 9 December 2024 - v1.0.3
 
